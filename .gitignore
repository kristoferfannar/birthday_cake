# Python-generated files
.vscode
__pycache__/
*.py[oc]
build/
dist/
wheels/
*.egg-info
<<<<<<< HEAD
shells/
=======
.DS_Store
>>>>>>> fa6b444b

# Virtual environments
.venv
venv

players/player8/koch_snowflake.py
**/.DS_Store<|MERGE_RESOLUTION|>--- conflicted
+++ resolved
@@ -6,11 +6,7 @@
 dist/
 wheels/
 *.egg-info
-<<<<<<< HEAD
 shells/
-=======
-.DS_Store
->>>>>>> fa6b444b
 
 # Virtual environments
 .venv
