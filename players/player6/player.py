--- conflicted
+++ resolved
@@ -428,9 +428,6 @@
 
     def get_max_piece(self, pieces: list[Polygon]) -> Polygon:
         """Return largest polygon from list"""
-<<<<<<< HEAD
-        return max(pieces, key=lambda piece: piece.area)
-=======
         return max(pieces, key=lambda piece: piece.area)
 
     def get_cuts_divide_conquer(self) -> list[tuple[Point, Point]]:
@@ -607,5 +604,4 @@
             ratio_score = 0.0
 
         # adding line length as the last factor as after dividing area equally we would love to have more interior !
-        return (area_score, ratio_score, 1 / LineString(cut.points).length)
->>>>>>> baffeb87
+        return (area_score, ratio_score, 1 / LineString(cut.points).length)