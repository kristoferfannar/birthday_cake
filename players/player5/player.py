--- conflicted
+++ resolved
@@ -1,8 +1,4 @@
-<<<<<<< HEAD
-from shapely import Point, Polygon, LineString
-=======
 from shapely import Point, wkb, Polygon
->>>>>>> 89e20d63
 from shapely.geometry import LineString as LS
 from players.player import Player
 from src.cake import Cake
@@ -12,29 +8,11 @@
 from typing import List, Tuple, Optional
 
 
-<<<<<<< HEAD
-class Player5(Player):
-    NUM_DIRECTIONS = 48
-    OFFSETS_COARSE = 48
-    OFFSETS_LOCAL = 20
-    LOCAL_WINDOW_FRAC = 0.04
-    MAX_VERTEX_ENUM = 240
-    REFINE_ITERS = 50
-    REFINE_EPS = 1e-9
-
-    # Harder search caps
-    HARD_NUM_DIRECTIONS = 96
-    HARD_OFFSETS_COARSE = 96
-    HARD_OFFSETS_LOCAL = 48
-    HARD_REFINE_ITERS = 140
-
-=======
 def copy_geom(g):
     return wkb.loads(wkb.dumps(g))
 
 
 class Player5(Player):
->>>>>>> 89e20d63
     def __init__(self, children: int, cake: Cake, cake_path: str | None) -> None:
         super().__init__(children, cake, cake_path)
         print(f"I am {self}")
@@ -77,831 +55,6 @@
 
             return sumsq + 0.5 * max_dev
 
-<<<<<<< HEAD
-        # Game tolerances
-        self.same_size_tol = getattr(c, "SAME_SIZE_TOLERANCE", 0.5)  # final span limit
-        self.num_tol = getattr(c, "NUM_TOL", 2e-3)
-
-        # Per-piece band
-        self.per_piece_band = max(1e-6, 0.5 * self.same_size_tol - 1e-3)
-
-        # final acceptance still uses the strict band above.
-        self.area_tol = max(1e-6, self.per_piece_band * 0.8)
-
-        self.min_seg_len = 1e-5
-        self.time_budget_sec = 55.0
-
-        # Precompute inner cake (>=1 cm from perimeter) and target crust proportion (P*)
-        try:
-            outer = self.cake.exterior_shape
-            inner = outer.buffer(-1.0)
-            self.inner_cake = self._clean(inner) if not inner.is_empty else Polygon()
-            self.total_area = outer.area if outer is not None else 0.0
-            crust_area_total = max(0.0, self.total_area - self.inner_cake.area)
-            self.P_star = (
-                (crust_area_total / self.total_area) if self.total_area > 0 else 0.0
-            )
-        except Exception:
-            self.inner_cake = Polygon()
-            self.total_area = self.cake.get_area()
-            self.P_star = 0.0
-
-    def _time_exceeded(self, start: float) -> bool:
-        return (time.perf_counter() - start) >= self.time_budget_sec
-
-    def find_random_cut(self) -> tuple[Point, Point]:
-        """Find a random cut.
-
-        Algorithm:
-        1. Find the largest piece of cake
-        2. Find the lines outlining that piece
-        3. Find two random lines whos centroids make
-           a line that will cut the piece into two
-        """
-        largest_piece = max(self.cake.get_pieces(), key=lambda piece: piece.area)
-        vertices = list(largest_piece.exterior.coords[:-1])
-        lines = [
-            LineString([vertices[i], vertices[i + 1]]) for i in range(len(vertices) - 1)
-        ]
-
-        # introduce some sort of randomness to the player
-        idxs = list(range(len(lines)))
-        shuffle(idxs)
-
-        for i in idxs:
-            jdxs = list(range(i + 1, len(lines)))
-            shuffle(jdxs)
-            for j in jdxs:
-                from_p = lines[i].centroid
-                to_p = lines[j].centroid
-
-                is_valid, _ = self.cake.cut_is_valid(from_p, to_p)
-                if is_valid:
-                    return (from_p, to_p)
-
-        raise PlayerException("could not find random move :(")
-
-    def get_cuts_original(self) -> list[tuple[Point, Point]]:
-        moves: list[tuple[Point, Point]] = []
-
-        for _ in range(self.children - 1):
-            from_p, to_p = self.find_random_cut()
-            moves.append((from_p, to_p))
-
-            # simulate cut on our cake to ensure we have a
-            # valid representation of our current environment
-            self.cake.cut(from_p, to_p)
-
-        return moves
-
-    def get_cuts(self) -> List[Tuple[Point, Point]]:
-        temp_cake = self.cake.copy()
-        try:
-            if not self._validate_constraints():
-                raise PlayerException("Cake does not meet constraints")
-
-            start_time = time.perf_counter()
-            moves: List[Tuple[Point, Point]] = []
-
-            total_area = temp_cake.get_area()
-            if self.children <= 0:
-                raise PlayerException("Invalid number of children")
-            A_star = total_area / self.children
-
-            # Running deviations (inform the dynamic target "desired")
-            S = 0.0
-            S_prop = 0.0
-
-            for i in range(self.children - 1):
-                if self._time_exceeded(start_time):
-                    return moves
-
-                # Largest remaining piece
-                piece = max(temp_cake.get_pieces(), key=lambda p: p.area)
-                piece = self._clean(piece)
-
-                r = self.children - i
-                # Dynamic desired area for this cut (keeps feasibility)
-                desired = A_star - (S / r)
-                desired_prop = self.P_star - (S_prop / r)
-
-                # Numerical clamps
-                remaining = r
-                base_eps = max(1e-6, 1e-4 * piece.area)
-                tight_eps = max(2e-6, 8e-4 * piece.area)
-                eps = tight_eps if remaining <= 3 else base_eps
-                desired = max(eps, min(desired, piece.area - eps))
-
-                # Search tolerance for hitting desired area
-                if remaining <= 3:
-                    tol = max(1e-4, self.area_tol * 0.6)
-                elif remaining == 4:
-                    tol = max(2e-4, self.area_tol * 0.8)
-                else:
-                    tol = self.area_tol
-
-                band = self.per_piece_band  # strict acceptance band around desired
-
-                cand = self._best_segment_for_target_global(
-                    temp_cake,
-                    piece,
-                    desired,
-                    tol,
-                    desired_prop,
-                    A_star,
-                    band,
-                    start_time,
-                    remaining,
-                )
-                if cand is None:
-                    # escalate to hard mode search
-                    cand = self._best_segment_for_target_global(
-                        temp_cake,
-                        piece,
-                        desired,
-                        tol,
-                        desired_prop,
-                        A_star,
-                        band,
-                        start_time,
-                        remaining,
-                        hard_mode=True,
-                    )
-
-                if cand is None:
-                    raise PlayerException(
-                        f"Could not find a band-compliant cut at step {i + 1} "
-                        f"(band ±{band:.4f} around desired={desired:.4f})."
-                    )
-
-                a, b, produced_A, produced_prop = cand
-
-                # Commit the exact endpoints used by the preview
-                moves.append((a, b))
-                temp_cake.cut(a, b)
-
-                # Update residuals from produced piece
-                S += produced_A - A_star
-                if produced_prop is not None:
-                    S_prop += produced_prop - self.P_star
-
-            # Final global span check
-            areas = [p.area for p in temp_cake.get_pieces()]
-            if not areas:
-                raise PlayerException("No pieces after cutting?")
-            spread = max(areas) - min(areas)
-            if spread > (self.same_size_tol + self.num_tol):
-                raise PlayerException(
-                    f"Size tolerance breached: spread={spread:.4f} > {self.same_size_tol} (+{self.num_tol} tol)"
-                )
-
-            return moves
-        except Exception:
-            self.cake = temp_cake
-            return self.get_cuts_original()
-
-
-    def _best_segment_for_target_global(
-        self,
-        temp_cake_obj: Cake,
-        polygon: Polygon,
-        target_area: float,  # this is *desired* in caller
-        area_tol: float,
-        desired_prop: float,
-        A_star: float,
-        band: float,
-        start_time: float,
-        remaining: int,
-        hard_mode: bool = False,
-    ) -> Optional[Tuple[Point, Point, float, Optional[float]]]:
-        """
-        Search for a segment that, when applied to the REAL cake state (global),
-        produces a piece with:
-          1) |A - target_area| minimized (for search),
-          2) HARD ACCEPT: |A - target_area| ≤ band   <-- band is around desired, not A*.
-        Among band-compliant candidates, pick the one with crust proportion
-        closest to desired_prop (if inner_cake available).
-        """
-        poly = self._clean(polygon)
-        if poly.is_empty or poly.area <= 0:
-            return None
-
-        # choose density
-        if hard_mode:
-            ndirs = self.HARD_NUM_DIRECTIONS
-            coarse = self.HARD_OFFSETS_COARSE
-            local = self.HARD_OFFSETS_LOCAL
-            refine_iters = self.HARD_REFINE_ITERS
-        else:
-            ndirs = self._direction_count(poly, remaining)
-            coarse = self._coarse_count(remaining)
-            local = self._local_count(remaining)
-            refine_iters = self.REFINE_ITERS
-
-        best_in_band: Optional[Tuple[Point, Point, float, float]] = None  # (a,b,A,prop)
-        best_prop_delta = float("inf")
-        best_err = float("inf")
-
-        for seg in self._vertex_pair_chords(poly):
-            if self._time_exceeded(start_time):
-                break
-            cand = self._evaluate_candidate_global(
-                temp_cake_obj, poly, seg, target_area, A_star, band
-            )
-            if cand is None:
-                continue
-            a, b, A, err_desired, prop = cand
-
-            if abs(A - target_area) <= band:  # strict band around desired
-                pv = 0.0 if prop is None else prop
-                delta = abs(pv - desired_prop)
-                if (best_in_band is None) or (delta < best_prop_delta):
-                    best_in_band = (a, b, A, pv)
-                    best_prop_delta = delta
-            else:
-                if err_desired < best_err:
-                    best_err = err_desired
-
-        if best_in_band is not None:
-            return (best_in_band[0], best_in_band[1], best_in_band[2], best_in_band[3])
-
-        # 2) Directional sweeps + refinement (global scored)
-        cand2 = self._search_direction_adaptive_global(
-            temp_cake_obj,
-            poly,
-            target_area,
-            area_tol,
-            desired_prop,
-            A_star,
-            band,
-            start_time,
-            remaining,
-            refine_iters=refine_iters,
-            local_count=local,
-            coarse_count=coarse,
-            ndirs=ndirs,
-        )
-        if cand2 is not None:
-            return cand2
-
-        return None
-
-    def _search_direction_adaptive_global(
-        self,
-        cake: Cake,
-        poly: Polygon,
-        target_area: float,  # desired
-        area_tol: float,
-        desired_prop: float,
-        A_star: float,
-        band: float,
-        start_time: float,
-        remaining: int,
-        refine_iters: int,
-        local_count: int,
-        coarse_count: int,
-        ndirs: int,
-    ) -> Optional[Tuple[Point, Point, float, Optional[float]]]:
-        # Build directions
-        dirs: List[Tuple[float, float]] = []
-        for k in range(ndirs):
-            th = (math.pi * k) / ndirs
-            dirs.append((math.cos(th), math.sin(th)))
-
-        best_band_tuple = None
-        best_prop_delta = float("inf")
-
-        for ux, uy in dirs:
-            if self._time_exceeded(start_time):
-                break
-            ux, uy = self._unit((ux, uy))
-            nx, ny = -uy, ux
-
-            minx, miny, maxx, maxy = poly.bounds
-            cx, cy = (minx + maxx) * 0.5, (miny + maxy) * 0.5
-            diameter = max(1e-6, math.hypot(maxx - minx, maxy - miny))
-            L = diameter * 8.0
-
-            verts = list(poly.exterior.coords[:-1])
-            if not verts:
-                continue
-            dots = [(vx - cx) * nx + (vy - cy) * ny for (vx, vy) in verts]
-            s_min = min(dots) - diameter * 0.5
-            s_max = max(dots) + diameter * 0.5
-            span = s_max - s_min
-            if span <= 0:
-                continue
-
-            prev_s = None
-            prev_signed = None
-            best_s = None
-            best_err_dir = float("inf")
-
-            # Coarse scan
-            for j in range(coarse_count):
-                if self._time_exceeded(start_time):
-                    break
-                t = j / (coarse_count - 1) if coarse_count > 1 else 0.5
-                s = s_min * (1.0 - t) + s_max * t
-                x0, y0 = cx + s * nx, cy + s * ny
-                a_inf = Point(x0 - ux * L, y0 - uy * L)
-                b_inf = Point(x0 + ux * L, y0 + uy * L)
-                cand = self._best_chord_on_line_global(
-                    cake, poly, LS([a_inf, b_inf]), target_area, A_star, band
-                )
-                if cand is None:
-                    continue
-                a, b, A, err_desired, prop = cand
-
-                if abs(A - target_area) <= band:  # band around desired
-                    pv = 0.0 if prop is None else prop
-                    delta = abs(pv - desired_prop)
-                    if (best_band_tuple is None) or (delta < best_prop_delta):
-                        best_band_tuple = (a, b, A, pv)
-                        best_prop_delta = delta
-                    best_s = s
-                else:
-                    if err_desired < best_err_dir:
-                        best_err_dir = err_desired
-                        best_s = s
-
-                signed = A - target_area
-                if prev_s is not None and prev_signed is not None:
-                    if (
-                        signed == 0
-                        or prev_signed == 0
-                        or (signed > 0) != (prev_signed > 0)
-                    ):
-                        ref = self._refine_between_offsets_global(
-                            cake,
-                            poly,
-                            (ux, uy),
-                            (nx, ny),
-                            cx,
-                            cy,
-                            L,
-                            prev_s,
-                            s,
-                            target_area,
-                            area_tol,
-                            A_star,
-                            band,
-                            start_time,
-                            iters=refine_iters,
-                        )
-                        if ref is not None and abs(ref[2] - target_area) <= band:
-                            return ref
-                prev_s = s
-                prev_signed = signed
-
-            # Local polish around best_s if needed
-            if best_band_tuple is None and best_s is not None:
-                half_window = max(span * self.LOCAL_WINDOW_FRAC, span * 1e-3)
-                s_lo = best_s - half_window
-                s_hi = best_s + half_window
-                for j in range(local_count):
-                    if self._time_exceeded(start_time):
-                        break
-                    t = j / (local_count - 1) if local_count > 1 else 0.5
-                    s = s_lo * (1.0 - t) + s_hi * t
-                    x0, y0 = cx + s * nx, cy + s * ny
-                    a_inf = Point(x0 - ux * L, y0 - uy * L)
-                    b_inf = Point(x0 + ux * L, y0 + uy * L)
-                    cand = self._best_chord_on_line_global(
-                        cake, poly, LS([a_inf, b_inf]), target_area, A_star, band
-                    )
-                    if cand is None:
-                        continue
-                    a, b, A, err_desired, prop = cand
-                    if abs(A - target_area) <= band:
-                        pv = 0.0 if prop is None else prop
-                        delta = abs(pv - desired_prop)
-                        if (best_band_tuple is None) or (delta < best_prop_delta):
-                            best_band_tuple = (a, b, A, pv)
-                            best_prop_delta = delta
-
-        return best_band_tuple
-
-    def _refine_between_offsets_global(
-        self,
-        cake: Cake,
-        poly: Polygon,
-        u: Tuple[float, float],
-        nvec: Tuple[float, float],
-        cx: float,
-        cy: float,
-        L: float,
-        s_lo: float,
-        s_hi: float,
-        target_area: float,  # desired
-        area_tol: float,
-        A_star: float,
-        band: float,
-        start_time: float,
-        iters: int,
-    ) -> Optional[Tuple[Point, Point, float, Optional[float]]]:
-        ux, uy = u
-        nx, ny = nvec
-
-        def eval_at(s: float):
-            x0, y0 = cx + s * nx, cy + s * ny
-            a_inf = Point(x0 - ux * L, y0 - uy * L)
-            b_inf = Point(x0 + ux * L, y0 + uy * L)
-            return self._best_chord_on_line_global(
-                cake, poly, LS([a_inf, b_inf]), target_area, A_star, band
-            )
-
-        lo, hi = s_lo, s_hi
-        best = None
-        best_err = float("inf")
-
-        for _ in range(max(20, iters)):
-            if self._time_exceeded(start_time):
-                return best
-            if abs(hi - lo) <= self.REFINE_EPS:
-                break
-            mid = 0.5 * (lo + hi)
-            cand = eval_at(mid)
-            if cand is None:
-                hi = mid
-                continue
-            a, b, A, err_desired, prop = cand
-            if abs(A - target_area) <= band:  # band around desired
-                pv = 0.0 if prop is None else prop
-                return (a, b, A, pv)
-            if err_desired < best_err:
-                best_err = err_desired
-                best = (a, b, A, None)
-            if (A - target_area) > 0:
-                hi = mid
-            else:
-                lo = mid
-
-        return best
-
-    def _best_chord_on_line_global(
-        self,
-        cake_obj: Cake,
-        poly: Polygon,
-        inf_line: LS,
-        target_area: float,
-        A_star: float,
-        band: float,
-    ) -> Optional[Tuple[Point, Point, float, float, Optional[float]]]:
-        try:
-            inter = poly.intersection(inf_line)
-        except Exception:
-            return None
-
-        chords: List[LS] = []
-        if isinstance(inter, LS):
-            chords = [inter]
-        elif hasattr(inter, "geoms"):
-            chords = [g for g in inter.geoms if isinstance(g, LS)]
-
-        best = None
-        best_err = float("inf")
-        for chord in chords:
-            cand = self._evaluate_candidate_global(
-                cake_obj, poly, chord, target_area, A_star, band
-            )
-            if cand is None:
-                continue
-            a, b, A, err_desired, prop = cand
-            if err_desired < best_err:
-                best_err = err_desired
-                best = (a, b, A, err_desired, prop)
-                # quick exit if already within band around *target_area* (desired)
-                if abs(A - target_area) <= band:
-                    break
-        return best
-
-    def _evaluate_candidate_global(
-        self,
-        cake_obj: Cake,
-        poly: Polygon,
-        seg: LS,
-        target_area: float,
-        A_star: float,
-        band: float,
-    ) -> Optional[Tuple[Point, Point, float, float, Optional[float]]]:
-        """
-        Validate & snap segment, forbid multi-piece touching, then PREVIEW on a clone:
-          - produced area A (global truth),
-          - err_desired = |A - target_area| (for search),
-        Returns (a,b,A,err_desired,prop?). Caller enforces band compliance.
-        """
-        if not isinstance(seg, LS) or seg.length < self.min_seg_len:
-            return None
-        (xa, ya), (xb, yb) = list(seg.coords)[0], list(seg.coords)[-1]
-        a, b = Point(xa, ya), Point(xb, yb)
-
-        # Try raw; if not valid, snap to perimeter and recheck
-        if not self._valid_on_current_cake(cake_obj, a, b):
-            snapped = self._snap_to_cake_perimeter(cake_obj, seg)
-            if snapped is None:
-                return None
-            a, b = snapped
-            if not self._valid_on_current_cake(cake_obj, a, b):
-                return None
-            seg = LS([a, b])
-
-        # Forbid touching other pieces (keep semantics predictable)
-        if self._touches_other_pieces(cake_obj, poly, seg):
-            return None
-
-        # === GLOBAL PREVIEW ===
-        try:
-            sim = cake_obj.copy()
-            sim.cut(a, b)
-            cut_line = LS([a, b])
-            candidates = []
-            for p in sim.get_pieces():
-                try:
-                    inter = p.intersection(cut_line)
-                    if not inter.is_empty and getattr(inter, "length", 0.0) > 1e-9:
-                        candidates.append(p)
-                except Exception:
-                    continue
-            if not candidates:
-                return None
-            produced = min(candidates, key=lambda p: abs(p.area - target_area))
-            A = produced.area
-            err_desired = abs(A - target_area)
-
-            # crust proportion (secondary)
-            prop = (
-                self._prop_of(self._clean(produced))
-                if self.inner_cake is not None
-                else None
-            )
-
-            return (a, b, A, err_desired, prop)
-        except Exception:
-            return None
-
-    # =========================
-    # Search density helpers
-    # =========================
-    def _direction_count(self, poly: Polygon, remaining: int) -> int:
-        nverts = len(list(poly.exterior.coords)) - 1 if poly and poly.exterior else 0
-        if nverts > 120:
-            nd = max(32, self.NUM_DIRECTIONS // 2)  # fewer on very complex
-        elif poly.area < 0.05 * max(self.total_area, 1e-9):
-            nd = min(64, self.NUM_DIRECTIONS + 16)  # a bit more on small
-        else:
-            nd = self.NUM_DIRECTIONS
-        if remaining <= 3:
-            nd = max(nd, self.NUM_DIRECTIONS + 16)
-        return nd
-
-    def _coarse_count(self, remaining: int) -> int:
-        if remaining > 6:
-            return max(40, self.OFFSETS_COARSE - 8)
-        if remaining <= 3:
-            return min(64, self.OFFSETS_COARSE + 16)
-        return self.OFFSETS_COARSE
-
-    def _local_count(self, remaining: int) -> int:
-        if remaining <= 3:
-            return min(48, self.OFFSETS_LOCAL + 12)
-        return self.OFFSETS_LOCAL
-
-    def _direction_set(self, poly: Polygon) -> List[Tuple[float, float]]:
-        nverts = len(list(poly.exterior.coords)) - 1 if poly and poly.exterior else 0
-        if nverts > 120:
-            nd = max(24, self.NUM_DIRECTIONS // 2)
-        elif poly.area < 0.05 * max(self.total_area, 1e-9):
-            nd = min(64, self.NUM_DIRECTIONS + 16)
-        else:
-            nd = self.NUM_DIRECTIONS
-        dirs: List[Tuple[float, float]] = []
-        for k in range(nd):
-            th = (math.pi * k) / nd
-            dirs.append((math.cos(th), math.sin(th)))
-        return dirs
-
-    def _vertex_pair_chords(self, polygon: Polygon) -> List[LS]:
-        out: List[LS] = []
-        try:
-            coords = list(polygon.exterior.coords[:-1])
-        except Exception:
-            return out
-        n = len(coords)
-        if n < 2 or n > min(self.MAX_VERTEX_ENUM, 160):
-            return out
-        poly = self._clean(polygon)
-        for i in range(n):
-            ai = coords[i]
-            for j in range(i + 1, n):
-                bj = coords[j]
-                seg = LS([ai, bj])
-                if seg.length < self.min_seg_len:
-                    continue
-                try:
-                    if poly.covers(seg):
-                        out.append(seg)
-                except Exception:
-                    try:
-                        if seg.difference(poly).is_empty:
-                            out.append(seg)
-                    except Exception:
-                        continue
-        return out
-
-    def _snap_to_cake_perimeter(
-        self, cake_obj: Cake, seg: LS
-    ) -> Optional[Tuple[Point, Point]]:
-        try:
-            outer = cake_obj.exterior_shape
-            if outer is None or outer.is_empty:
-                return None
-            (xa, ya), (xb, yb) = list(seg.coords)[0], list(seg.coords)[-1]
-            dx, dy = xb - xa, yb - ya
-            nrm = math.hypot(dx, dy)
-            if nrm == 0:
-                return None
-            ux, uy = dx / nrm, dy / nrm
-            cx, cy = (xa + xb) * 0.5, (ya + yb) * 0.5
-
-            minx, miny, maxx, maxy = outer.bounds
-            diameter = max(1e-6, math.hypot(maxx - minx, maxy - miny)) * 4.0
-            a_inf = Point(cx - ux * diameter, cy - uy * diameter)
-            b_inf = Point(cx + ux * diameter, cy + uy * diameter)
-            inf_line = LS([a_inf, b_inf])
-
-            inside = outer.intersection(inf_line)
-            if inside.is_empty:
-                return None
-
-            cand_lines: List[LS] = []
-            if isinstance(inside, LS):
-                cand_lines = [inside]
-            elif hasattr(inside, "geoms"):
-                cand_lines = [g for g in inside.geoms if isinstance(g, LS)]
-            if not cand_lines:
-                return None
-
-            best_line = None
-            best_overlap = -1.0
-            best_length = float("inf")
-            seg_buf = seg.buffer(max(1e-9, min(1e-6, diameter * 1e-9)))
-            for L in cand_lines:
-                try:
-                    ov = L.intersection(seg_buf)
-                    overlap_len = ov.length if hasattr(ov, "length") else 0.0
-                except Exception:
-                    overlap_len = 0.0
-                L_len = L.length
-                if (overlap_len > best_overlap) or (
-                    overlap_len == best_overlap and L_len < best_length
-                ):
-                    best_overlap = overlap_len
-                    best_length = L_len
-                    best_line = L
-
-            if best_line is None:
-                return None
-
-            coords = list(best_line.coords)
-            if len(coords) < 2:
-                return None
-            p0 = Point(coords[0])
-            p1 = Point(coords[-1])
-            if p0.distance(p1) < self.min_seg_len:
-                return None
-            return (p0, p1)
-        except Exception:
-            return None
-
-    def _touches_other_pieces(self, cake_obj: Cake, poly: Polygon, seg: LS) -> bool:
-        try:
-            (xa, ya), (xb, yb) = list(seg.coords)[0], list(seg.coords)[-1]
-            a = Point(xa, ya)
-            b = Point(xb, yb)
-            outer = cake_obj.exterior_shape
-
-            def is_endpoint(pt: Point) -> bool:
-                return (pt.distance(a) <= 1e-10) or (pt.distance(b) <= 1e-10)
-
-            for p in cake_obj.get_pieces():
-                if p.equals(poly) or (
-                    abs(p.area - poly.area) < 1e-9
-                    and p.symmetric_difference(poly).area < 1e-9
-                ):
-                    continue
-
-                inter = p.intersection(seg)
-                if inter.is_empty:
-                    continue
-
-                if hasattr(inter, "length") and inter.length > 1e-12:
-                    return True
-
-                # point-only intersections
-                if inter.geom_type == "Point":
-                    pt = inter
-                    if not is_endpoint(pt):
-                        return True
-                    try:
-                        if (
-                            outer is None
-                            or outer.is_empty
-                            or not outer.boundary.covers(pt)
-                        ):
-                            return True
-                    except Exception:
-                        return True
-
-                if inter.geom_type in ("MultiPoint", "GeometryCollection"):
-                    for g in getattr(inter, "geoms", []):
-                        if g.geom_type == "Point":
-                            if (not is_endpoint(g)) or (
-                                outer is None
-                                or outer.is_empty
-                                or not outer.boundary.covers(g)
-                            ):
-                                return True
-                        elif hasattr(g, "length") and g.length > 1e-12:
-                            return True
-            return False
-        except Exception:
-            return True
-
-    def _prop_of(self, p: Polygon) -> float:
-        try:
-            if p.area <= 0:
-                return 0.0
-            inner_overlap = p.intersection(self.inner_cake)
-            inner_area = inner_overlap.area if not inner_overlap.is_empty else 0.0
-            crust_area = max(0.0, p.area - inner_area)
-            return crust_area / p.area
-        except Exception:
-            return 0.0
-
-    def _valid_on_current_cake(self, cake_obj: Cake, a: Point, b: Point) -> bool:
-        if a.distance(b) < self.min_seg_len:
-            return False
-        try:
-            ok, _ = cake_obj.cut_is_valid(a, b)
-            return ok
-        except Exception:
-            return False
-
-    def _validate_constraints(self) -> bool:
-        area_per_child = self.cake.get_area() / self.children
-        if not (
-            c.MIN_PIECE_AREA_PER_CHILD <= area_per_child <= c.MAX_PIECE_AREA_PER_CHILD
-        ):
-            return False
-        try:
-            interior_ratio = (
-                self.cake.interior_shape.area / self.cake.exterior_shape.area
-            )
-        except Exception:
-            return False
-        if interior_ratio < getattr(c, "MIN_CAKE_INTERIOR_RATIO", 0.5):
-            return False
-        mind = self._min_interior_angle_deg(self.cake.exterior_shape)
-        return (mind is not None) and (mind >= 15.0)
-
-    def _min_interior_angle_deg(self, poly: Polygon) -> Optional[float]:
-        try:
-            coords = list(poly.exterior.coords[:-1])
-            n = len(coords)
-            if n < 3:
-                return None
-
-            def ang(a, b, c):
-                bax, bay = a[0] - b[0], a[1] - b[1]
-                bcx, bcy = c[0] - b[0], c[1] - b[1]
-                na, nc = math.hypot(bax, bay), math.hypot(bcx, bcy)
-                if na == 0 or nc == 0:
-                    return math.pi
-                cosv = (bax * bcx + bay * bcy) / (na * nc)
-                cosv = max(-1.0, min(1.0, cosv))
-                return math.acos(cosv)
-
-            mins = []
-            for i in range(n):
-                mins.append(ang(coords[(i - 1) % n], coords[i], coords[(i + 1) % n]))
-            return min(mins) * (180.0 / math.pi)
-        except Exception:
-            return None
-
-    def _unit(self, v: Tuple[float, float]) -> Tuple[float, float]:
-        x, y = v
-        n = math.hypot(x, y)
-        if n == 0:
-            return (1.0, 0.0)
-        return (x / n, y / n)
-
-    def _clean(self, poly: Polygon) -> Polygon:
-        try:
-            return poly if poly.is_valid else poly.buffer(0)
-        except Exception:
-            return poly
-=======
         except Exception:
             return float("inf")
 
@@ -1104,5 +257,4 @@
         if len(coords) >= 2:
             return (Point(coords[0]), Point(coords[1]))
         else:
-            return (Point(0, 0), Point(1, 1))
->>>>>>> 89e20d63
+            return (Point(0, 0), Point(1, 1))