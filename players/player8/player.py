from shapely.geometry import Point, LineString
from shapely.ops import split
from players.player import Player
from src.cake import Cake
import src.constants as c


class Player8(Player):
    """
    Player8 - Adaptive boundary search strategy with global crust balance feedback.
    Inspired by Player9 logic.

    This strategy adaptively selects cuts around the cake’s boundary to balance
    both area and crust ratio across pieces. It evaluates possible cuts based
    on a weighted combination of area accuracy, crust difference, and global
    balance to achieve fair divisions.
    """

    def __init__(self, children: int, cake: Cake, cake_path: str | None) -> None:
        """
        Initializes Player8 with weighting preferences for area and crust fairness.

        Args:
            children: Number of cake recipients.
            cake: The cake object to be divided.
            cake_path: Optional path for serialized cake state.
        """
        super().__init__(children, cake, cake_path)
        self.area_weight = 0.7
        self.crust_weight = 0.23

<<<<<<< HEAD
    # -------------------------------------------------------------
    # Local refinement of a chosen cut
    # -------------------------------------------------------------
    def _refine_cut(self, piece, p1, p2, t_area, delta=0.01, steps=4):
        """
        Fine-tunes a proposed cut by making small local adjustments to its endpoints
        to minimize the difference between the smaller piece’s area and the target.
=======
    def _refine_cut(self, piece, p1, p2, t_area, delta=0.01, steps=4):
        """
        Fine-tunes the position of a proposed cut by making small local
        adjustments to its endpoints. The goal is to minimize the difference
        between the smaller resulting piece’s area and the target area.

        Args:
            piece: The piece being divided.
            p1, p2: The initial proposed cut endpoints.
            t_area: Target area for one of the resulting pieces.
            delta: Step size for each boundary movement.
            steps: Number of iterations for refinement.

        Returns:
            Tuple of the optimized endpoints (p1, p2).
>>>>>>> 646aecdc
        """
        boundary = piece.boundary

        def move(pt, step):
            s = boundary.project(pt)
            s_new = min(max(0.0, s + step * delta * boundary.length), boundary.length)
            return boundary.interpolate(s_new)

        best = (
            p1,
            p2,
            abs(
                min(split(piece, LineString([p1, p2])).geoms, key=lambda g: g.area).area
                - t_area
            ),
        )

        for _ in range(steps):
            improved = False
            for s1 in (-1, 1):
                for s2 in (-1, 1):
                    q1, q2 = move(best[0], s1), move(best[1], s2)
                    parts = split(piece, LineString([q1, q2]))
                    if len(parts.geoms) != 2:
                        continue
                    small = min(parts.geoms[0].area, parts.geoms[1].area)
                    err = abs(small - t_area)
                    if err < best[2]:
                        best = (q1, q2, err)
                        improved = True
            if not improved:
                break
        return best[0], best[1]

    # -------------------------------------------------------------
    # Main cutting logic
    # -------------------------------------------------------------
    def get_cuts(self) -> list[tuple[Point, Point]]:
        """
<<<<<<< HEAD
        Iteratively selects cuts that minimize a composite score
        based on area fairness, crust ratio difference, and global balance.
=======
        Determines the sequence of cuts to divide the cake into fair pieces.
        The method iteratively selects boundary points that minimize a composite
        score based on area fairness, crust ratio difference, and global crust balance.

        Returns:
            A list of (Point, Point) tuples representing all executed cuts.
>>>>>>> 646aecdc
        """
        total_area = self.cake.exterior_shape.area
        target_area = total_area / self.children
        target_areas = [target_area for _ in range(self.children - 1)]
        moves: list[tuple[Point, Point]] = []

        for cut_index, t_area in enumerate(target_areas):
            piece = max(self.cake.get_pieces(), key=lambda p: p.area)
            boundary = piece.boundary
            boundary_len = boundary.length

<<<<<<< HEAD
            # Adjust candidate density by stage
            if cut_index == 0:
                num_candidates = min(1200, max(300, int(boundary_len / 0.4)))
            else:
                num_candidates = max(400, min(220, int(boundary_len / 1.2)))
=======
            # Adjust candidate density based on iteration stage
            if cut_index == 0:
                num_candidates = min(500, max(200, int(boundary_len / 0.4)))
            else:
                num_candidates = max(150, min(220, int(boundary_len / 1.2)))
>>>>>>> 646aecdc

            step = boundary.length / num_candidates
            points = [boundary.interpolate(i * step) for i in range(num_candidates)]

            best_score = float("inf")
            best_cut = None
            perfect_thresh = 0.001
            area_prune_thresh = 0.3

<<<<<<< HEAD
            # Evaluate global crust balance
            ratios = [self.cake.get_piece_ratio(p) for p in self.cake.get_pieces()]
            global_mean = sum(ratios) / len(ratios)
            global_weight = 0.25

            candidate_count = 0
            fallback_best = (None, float("inf"))
=======
            perfect_thresh = 0.001
            area_prune_thresh = 0.3

            # Evaluate global crust balance among all existing pieces
            ratios = [self.cake.get_piece_ratio(p) for p in self.cake.get_pieces()]
            global_mean = sum(ratios) / len(ratios)
            global_weight = 0.25
>>>>>>> 646aecdc

            for i in range(num_candidates):
                for j in range(i + 1, num_candidates):
                    p1, p2 = points[i], points[j]
                    valid, _ = self.cake.cut_is_valid(p1, p2)
                    if not valid:
                        continue

                    line = LineString([p1, p2])
                    parts = split(piece, line)
                    if len(parts.geoms) != 2:
                        continue

                    a1, a2 = parts.geoms
                    a1_area, a2_area = a1.area, a2.area
                    small = min(a1_area, a2_area)
<<<<<<< HEAD
                    area_diff = abs(small - t_area)

                    # Strict near-target filter ±0.25 cm²
                    if area_diff <= 0.25:
                        candidate_count += 1
                    else:
                        # Track fallback (closest cut if no near-targets exist)
                        if area_diff < fallback_best[1]:
                            fallback_best = ((p1, p2), area_diff)
                        continue

                    if abs(small - t_area) > t_area * area_prune_thresh:
                        continue
                    if a1_area < c.MIN_PIECE_AREA or a2_area < c.MIN_PIECE_AREA:
                        continue

                    area_error = abs(small - t_area) / t_area
                    r1, r2 = (
                        self.cake.get_piece_ratio(a1),
                        self.cake.get_piece_ratio(a2),
                    )
                    crust_diff = min(abs(r1 - r2), 1.0)

                    # Dynamic weighting + first-cut bias
=======

                    if abs(small - t_area) > t_area * area_prune_thresh:
                        continue
                    if a1_area < c.MIN_PIECE_AREA or a2_area < c.MIN_PIECE_AREA:
                        continue

                    area_error = abs(small - t_area) / t_area
                    r1 = self.cake.get_piece_ratio(a1)
                    r2 = self.cake.get_piece_ratio(a2)
                    crust_diff = abs(r1 - r2)
                    crust_diff = min(crust_diff, 1.0)

                    # Adjust weighting dynamically as cuts progress
>>>>>>> 646aecdc
                    alpha = cut_index / max(1, self.children - 1)
                    base_area_w = getattr(
                        self, "area_weight_override", self.area_weight
                    )
                    base_crust_w = getattr(
                        self, "crust_weight_override", self.crust_weight
                    )
<<<<<<< HEAD
                    area_weight = base_area_w + (1 - alpha) * 0.1
                    crust_weight = base_crust_w * (1 + 0.5 * alpha)
                    if cut_index == 0:  # bias first cut toward crust fairness
                        area_weight *= 0.8
                        crust_weight *= 1.4
=======

                    area_weight = base_area_w + (1 - alpha) * 0.1
                    crust_weight = base_crust_w * (1 + 0.5 * alpha)
>>>>>>> 646aecdc

                    r_small = r1 if a1_area <= a2_area else r2
                    global_balance_penalty = abs(r_small - global_mean)

<<<<<<< HEAD
=======
                    # Composite score combining area, crust, and global balance
>>>>>>> 646aecdc
                    score = (
                        area_weight * area_error
                        + crust_weight * crust_diff
                        + global_weight * global_balance_penalty
                    )

                    if cut_index == 0 and small > t_area:
                        score *= 1.25
                    if area_error > 0.3 or crust_diff > 0.6:
                        continue

                    if score < best_score:
                        best_score = score
                        best_cut = (p1, p2)
<<<<<<< HEAD
=======

>>>>>>> 646aecdc
                        if area_error < perfect_thresh and crust_diff < 0.01:
                            break
                if best_score < float("inf") and best_score < perfect_thresh:
                    break

            # Fallback if no near-target candidates were found
            if best_cut is None:
                if candidate_count == 0 and fallback_best[0] is not None:
                    best_cut = fallback_best[0]
                else:
                    break

<<<<<<< HEAD
            # Final refinement
            possible_best_cut = self._refine_cut(
                piece, best_cut[0], best_cut[1], t_area
            )
            line_of_possible_best_cut = LineString(possible_best_cut)
            parts_of_possible_best_cut = split(piece, line_of_possible_best_cut)
            possible_best_score = float("inf")

            if len(parts_of_possible_best_cut.geoms) == 2:
                possible_best_score = self._score_cut(
                    parts_of_possible_best_cut.geoms,
                    t_area,
                    cut_index,
                    global_mean,
                    global_weight,
                )

            if possible_best_score < best_score:
                best_cut = possible_best_cut
                best_score = possible_best_score

            # Apply chosen cut
            self.cake.cut(best_cut[0], best_cut[1])
            moves.append(best_cut)

        # Save cuts and run post-processing wiggle
        self.cuts = moves
        self._wiggle_cuts(iterations=3, delta=0.02)
        self._wiggle_cuts(iterations=2, delta=0.04)

        return moves

    # -------------------------------------------------------------
    # Post-processing: crust ratio smoothing
    # -------------------------------------------------------------
    def _wiggle_cuts(self, iterations=3, delta=0.02):
        """
        Gently adjusts cut endpoints to improve crust ratio balance
        WITHOUT altering overall area fairness.
        Works on temporary cake copies and only applies changes
        if both ratio std improves and area span stays stable.
        """
        if not hasattr(self, "cuts") or not self.cuts:
            return

        boundary = self.cake.exterior_shape.boundary
        pieces = self.cake.get_pieces()
        before_ratios = [self.cake.get_piece_ratio(p) for p in pieces]
        before_mean = sum(before_ratios) / len(before_ratios)
        before_std = (
            sum((r - before_mean) ** 2 for r in before_ratios) / len(before_ratios)
        ) ** 0.5
        before_areas = [p.area for p in pieces]
        before_span = max(before_areas) - min(before_areas)

        def move(pt, step, step_size):
            s = boundary.project(pt)
            s_new = min(
                max(0.0, s + step * step_size * boundary.length), boundary.length
            )
            return boundary.interpolate(s_new)

        best_config = list(self.cuts)
        best_std = before_std
        best_span = before_span

        for it in range(iterations):
            step_size = delta * (1.0 + 0.5 * it)
            improved = False

            for i, (p1, p2) in enumerate(best_config):
                for s1 in (-1, 1):
                    for s2 in (-1, 1):
                        q1, q2 = move(p1, s1, step_size), move(p2, s2, step_size)
                        test_cake = self.cake.copy()
                        try:
                            test_cake.cut(q1, q2)
                        except Exception:
                            continue

                        test_pieces = test_cake.get_pieces()
                        ratios = [test_cake.get_piece_ratio(p) for p in test_pieces]
                        mean_r = sum(ratios) / len(ratios)
                        std_new = (
                            sum((r - mean_r) ** 2 for r in ratios) / len(ratios)
                        ) ** 0.5

                        areas = [p.area for p in test_pieces]
                        span_new = max(areas) - min(areas)

                        # accept only if ratio improved and area span didn't blow up
                        if std_new < best_std and span_new <= best_span + 0.1:
                            best_config[i] = (q1, q2)
                            best_std, best_span = std_new, span_new
                            improved = True
                            break
                    if improved:
                        break
            if not improved:
                break

        # Apply only the final best configuration
        if best_std < before_std:
            self.cake = self.cake.copy()
            for p1, p2 in best_config:
                try:
                    self.cake.cut(p1, p2)
                except Exception:
                    continue
            self.cuts = best_config


    def _score_cut(self, parts, t_area, cut_index, global_mean, global_weight):
        a1, a2 = parts

        a1_area, a2_area = a1.area, a2.area
        small = min(a1_area, a2_area)

        area_error = abs(small - t_area) / t_area
        r1, r2 = self.cake.get_piece_ratio(a1), self.cake.get_piece_ratio(a2)
        crust_diff = min(abs(r1 - r2), 1.0)

        # Dynamic weighting + first-cut bias
        alpha = cut_index / max(1, self.children - 1)
        base_area_w = getattr(self, "area_weight_override", self.area_weight)
        base_crust_w = getattr(self, "crust_weight_override", self.crust_weight)
        area_weight = base_area_w + (1 - alpha) * 0.1
        crust_weight = base_crust_w * (1 + 0.5 * alpha)
        if cut_index == 0:  # bias first cut toward crust fairness
            area_weight *= 0.8
            crust_weight *= 1.4

        r_small = r1 if a1_area <= a2_area else r2
        global_balance_penalty = abs(r_small - global_mean)

        score = (
            area_weight * area_error
            + crust_weight * crust_diff
            + global_weight * global_balance_penalty
        )

        return score
=======
            best_cut = self._refine_cut(piece, best_cut[0], best_cut[1], t_area)

            # Apply final chosen cut
            self.cake.cut(best_cut[0], best_cut[1])
            moves.append(best_cut)

            # print(
            #     f"[CUT {cut_index + 1}] "
            #     f"Points=({round(best_cut[0].x, 3)}, {round(best_cut[0].y, 3)}) → "
            #     f"({round(best_cut[1].x, 3)}, {round(best_cut[1].y, 3)}) | "
            #     f"Score={best_score:.4f}, "
            #     f"Target={t_area:.3f}, "
            #     f"PieceArea={piece.area:.3f}, "
            #     f"GlobalMeanRatio={global_mean:.3f}"
            # )

        return moves
>>>>>>> 646aecdc
<|MERGE_RESOLUTION|>--- conflicted
+++ resolved
@@ -29,7 +29,6 @@
         self.area_weight = 0.7
         self.crust_weight = 0.23
 
-<<<<<<< HEAD
     # -------------------------------------------------------------
     # Local refinement of a chosen cut
     # -------------------------------------------------------------
@@ -37,23 +36,6 @@
         """
         Fine-tunes a proposed cut by making small local adjustments to its endpoints
         to minimize the difference between the smaller piece’s area and the target.
-=======
-    def _refine_cut(self, piece, p1, p2, t_area, delta=0.01, steps=4):
-        """
-        Fine-tunes the position of a proposed cut by making small local
-        adjustments to its endpoints. The goal is to minimize the difference
-        between the smaller resulting piece’s area and the target area.
-
-        Args:
-            piece: The piece being divided.
-            p1, p2: The initial proposed cut endpoints.
-            t_area: Target area for one of the resulting pieces.
-            delta: Step size for each boundary movement.
-            steps: Number of iterations for refinement.
-
-        Returns:
-            Tuple of the optimized endpoints (p1, p2).
->>>>>>> 646aecdc
         """
         boundary = piece.boundary
 
@@ -93,17 +75,8 @@
     # -------------------------------------------------------------
     def get_cuts(self) -> list[tuple[Point, Point]]:
         """
-<<<<<<< HEAD
         Iteratively selects cuts that minimize a composite score
         based on area fairness, crust ratio difference, and global balance.
-=======
-        Determines the sequence of cuts to divide the cake into fair pieces.
-        The method iteratively selects boundary points that minimize a composite
-        score based on area fairness, crust ratio difference, and global crust balance.
-
-        Returns:
-            A list of (Point, Point) tuples representing all executed cuts.
->>>>>>> 646aecdc
         """
         total_area = self.cake.exterior_shape.area
         target_area = total_area / self.children
@@ -115,19 +88,11 @@
             boundary = piece.boundary
             boundary_len = boundary.length
 
-<<<<<<< HEAD
             # Adjust candidate density by stage
             if cut_index == 0:
                 num_candidates = min(1200, max(300, int(boundary_len / 0.4)))
             else:
                 num_candidates = max(400, min(220, int(boundary_len / 1.2)))
-=======
-            # Adjust candidate density based on iteration stage
-            if cut_index == 0:
-                num_candidates = min(500, max(200, int(boundary_len / 0.4)))
-            else:
-                num_candidates = max(150, min(220, int(boundary_len / 1.2)))
->>>>>>> 646aecdc
 
             step = boundary.length / num_candidates
             points = [boundary.interpolate(i * step) for i in range(num_candidates)]
@@ -137,7 +102,6 @@
             perfect_thresh = 0.001
             area_prune_thresh = 0.3
 
-<<<<<<< HEAD
             # Evaluate global crust balance
             ratios = [self.cake.get_piece_ratio(p) for p in self.cake.get_pieces()]
             global_mean = sum(ratios) / len(ratios)
@@ -145,15 +109,6 @@
 
             candidate_count = 0
             fallback_best = (None, float("inf"))
-=======
-            perfect_thresh = 0.001
-            area_prune_thresh = 0.3
-
-            # Evaluate global crust balance among all existing pieces
-            ratios = [self.cake.get_piece_ratio(p) for p in self.cake.get_pieces()]
-            global_mean = sum(ratios) / len(ratios)
-            global_weight = 0.25
->>>>>>> 646aecdc
 
             for i in range(num_candidates):
                 for j in range(i + 1, num_candidates):
@@ -170,7 +125,6 @@
                     a1, a2 = parts.geoms
                     a1_area, a2_area = a1.area, a2.area
                     small = min(a1_area, a2_area)
-<<<<<<< HEAD
                     area_diff = abs(small - t_area)
 
                     # Strict near-target filter ±0.25 cm²
@@ -195,21 +149,6 @@
                     crust_diff = min(abs(r1 - r2), 1.0)
 
                     # Dynamic weighting + first-cut bias
-=======
-
-                    if abs(small - t_area) > t_area * area_prune_thresh:
-                        continue
-                    if a1_area < c.MIN_PIECE_AREA or a2_area < c.MIN_PIECE_AREA:
-                        continue
-
-                    area_error = abs(small - t_area) / t_area
-                    r1 = self.cake.get_piece_ratio(a1)
-                    r2 = self.cake.get_piece_ratio(a2)
-                    crust_diff = abs(r1 - r2)
-                    crust_diff = min(crust_diff, 1.0)
-
-                    # Adjust weighting dynamically as cuts progress
->>>>>>> 646aecdc
                     alpha = cut_index / max(1, self.children - 1)
                     base_area_w = getattr(
                         self, "area_weight_override", self.area_weight
@@ -217,25 +156,15 @@
                     base_crust_w = getattr(
                         self, "crust_weight_override", self.crust_weight
                     )
-<<<<<<< HEAD
                     area_weight = base_area_w + (1 - alpha) * 0.1
                     crust_weight = base_crust_w * (1 + 0.5 * alpha)
                     if cut_index == 0:  # bias first cut toward crust fairness
                         area_weight *= 0.8
                         crust_weight *= 1.4
-=======
-
-                    area_weight = base_area_w + (1 - alpha) * 0.1
-                    crust_weight = base_crust_w * (1 + 0.5 * alpha)
->>>>>>> 646aecdc
 
                     r_small = r1 if a1_area <= a2_area else r2
                     global_balance_penalty = abs(r_small - global_mean)
 
-<<<<<<< HEAD
-=======
-                    # Composite score combining area, crust, and global balance
->>>>>>> 646aecdc
                     score = (
                         area_weight * area_error
                         + crust_weight * crust_diff
@@ -250,10 +179,6 @@
                     if score < best_score:
                         best_score = score
                         best_cut = (p1, p2)
-<<<<<<< HEAD
-=======
-
->>>>>>> 646aecdc
                         if area_error < perfect_thresh and crust_diff < 0.01:
                             break
                 if best_score < float("inf") and best_score < perfect_thresh:
@@ -266,7 +191,6 @@
                 else:
                     break
 
-<<<<<<< HEAD
             # Final refinement
             possible_best_cut = self._refine_cut(
                 piece, best_cut[0], best_cut[1], t_area
@@ -408,23 +332,4 @@
             + global_weight * global_balance_penalty
         )
 
-        return score
-=======
-            best_cut = self._refine_cut(piece, best_cut[0], best_cut[1], t_area)
-
-            # Apply final chosen cut
-            self.cake.cut(best_cut[0], best_cut[1])
-            moves.append(best_cut)
-
-            # print(
-            #     f"[CUT {cut_index + 1}] "
-            #     f"Points=({round(best_cut[0].x, 3)}, {round(best_cut[0].y, 3)}) → "
-            #     f"({round(best_cut[1].x, 3)}, {round(best_cut[1].y, 3)}) | "
-            #     f"Score={best_score:.4f}, "
-            #     f"Target={t_area:.3f}, "
-            #     f"PieceArea={piece.area:.3f}, "
-            #     f"GlobalMeanRatio={global_mean:.3f}"
-            # )
-
-        return moves
->>>>>>> 646aecdc
+        return score