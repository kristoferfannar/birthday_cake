--- conflicted
+++ resolved
@@ -50,8 +50,6 @@
         print(
             f"Player 4: Search complete, took {self.end_time - self.start_time} seconds."
         )
-<<<<<<< HEAD
-=======
         while result is None and self.end_time - self.start_time < 300:
             self.N_SWEEP_DIRECTIONS = self.N_SWEEP_DIRECTIONS * 2
             print(
@@ -67,7 +65,6 @@
         stats = pstats.Stats(self.profiler)
         stats.sort_stats("cumulative")
         stats.print_stats(10)
->>>>>>> baffeb87
         return result
 
     def DFS(self, piece: Polygon, children: int) -> list[tuple[Point, Point]]:
@@ -146,10 +143,6 @@
             for interior in piece.interiors:
                 coords.extend(list(interior.coords))
 
-<<<<<<< HEAD
-        # For each angle, generate all cuts for that angle, then sort and yield them
-        for angle_deg in range(0, 180, 180 // N_SWEEP_DIRECTIONS):
-=======
         # For each angle, generate all cuts for that angle, then sort and filter
         candidate_cuts = []
         cut_angles = []
@@ -157,7 +150,6 @@
         for i in range(self.N_SWEEP_DIRECTIONS):
             cut_angles.append(i * degrees_per_cut)
         for angle_deg in cut_angles:
->>>>>>> baffeb87
             angle_rad = math.radians(angle_deg)
 
             # Normal vector (direction we sweep along)
@@ -276,17 +268,11 @@
 
                             except Exception:
                                 continue
-<<<<<<< HEAD
             print(f"Sorting {len(angle_cuts)} cuts for angle {angle_deg} degrees.")
             # Lower error is better
             angle_cuts.sort(key=lambda x: x[1])
             for i, (cut, score) in enumerate(angle_cuts):
                 if i >= N_BEST_CUT_CANDIDATES_TO_TRY:
-=======
-
-                # If we found a very good cut, we can stop early for this angle
-                if min_ratio_err_found < 0.0125:
-                    # print(f"Early stopping sweep at angle {angle_deg} due to good cut.")
                     break
 
         # Lower error is better
@@ -358,6 +344,105 @@
 
                 if intersection.is_empty:
                     # Shouldn't happen for valid convex polygons
->>>>>>> baffeb87
                     break
-                yield cut+
+                # Extract points from the intersection
+                points: list[Point] = []
+                if intersection.geom_type == "Point":
+                    points = [intersection]
+                elif intersection.geom_type == "MultiPoint":
+                    points = list(intersection.geoms)
+                elif intersection.geom_type == "GeometryCollection":
+                    points = [
+                        geom for geom in intersection.geoms if geom.geom_type == "Point"
+                    ]
+
+                # For convex polygons, we should get exactly 2 intersection points
+                if len(points) != 2:
+                    break
+
+                from_p: Point = points[0]
+                to_p: Point = points[1]
+                line = LineString([from_p, to_p])
+
+                try:
+                    split_result = split(piece, line)
+                    if len(split_result.geoms) != 2:
+                        break
+
+                    piece1, piece2 = split_result.geoms
+                    piece1_area = piece1.area
+                    piece2_area = piece2.area
+
+                    # On first iteration, determine which piece grows with increasing projection
+                    if not search_direction_determined:
+                        # Try a slightly higher projection to see which piece grows
+                        test_proj = mid + tolerance * 2
+                        test_center_x = test_proj * normal_x
+                        test_center_y = test_proj * normal_y
+                        test_p1 = (
+                            test_center_x - extension * line_dx,
+                            test_center_y - extension * line_dy,
+                        )
+                        test_p2 = (
+                            test_center_x + extension * line_dx,
+                            test_center_y + extension * line_dy,
+                        )
+                        test_line = LineString([test_p1, test_p2])
+
+                        try:
+                            test_split = split(piece, test_line)
+                            if len(test_split.geoms) == 2:
+                                test_piece1, test_piece2 = test_split.geoms
+                                # If piece1 area increased, piece1 grows with projection
+                                piece1_grows_with_projection = (
+                                    test_piece1.area > piece1_area
+                                )
+                                search_direction_determined = True
+                        except:  # noqa: E722
+                            pass
+
+                    # Check if both pieces satisfy minimum area constraint
+                    if (
+                        piece1_area >= self.final_piece_min_area
+                        and piece2_area >= self.final_piece_min_area
+                    ):
+                        # Found a valid cut! Calculate ratio and store it
+                        piece1_ratio = self.cake.get_piece_ratio(piece1)
+                        piece2_ratio = self.cake.get_piece_ratio(piece2)
+
+                        ratio1_error = abs(piece1_ratio - self.final_piece_target_ratio)
+                        ratio2_error = abs(piece2_ratio - self.final_piece_target_ratio)
+                        ratio_error = ratio1_error + ratio2_error
+
+                        candidate_cuts.append(((from_p, to_p), ratio_error))
+                        break  # Early terminate for this angle
+
+                    # Binary search logic: adjust search space based on which constraint is violated
+                    if piece1_area < self.final_piece_min_area:
+                        # piece1 is too small
+                        if piece1_grows_with_projection:
+                            left = mid  # Move forward to grow piece1
+                        else:
+                            right = mid  # Move backward to grow piece1
+                    else:
+                        # piece2 is too small
+                        if piece1_grows_with_projection:
+                            right = mid  # Move backward to grow piece2
+                        else:
+                            left = mid  # Move forward to grow piece2
+
+                except Exception:
+                    # If we can't split properly, this position doesn't work
+                    # Try moving toward a more central position
+                    if mid < (min_proj + max_proj) / 2:
+                        left = mid
+                    else:
+                        right = mid
+
+        print(
+            f"Found {len(candidate_cuts)} cuts using binary search (convex optimization)."
+        )
+        # Lower error is better
+        candidate_cuts.sort(key=lambda x: x[1])
+        return [c[0] for c in candidate_cuts]