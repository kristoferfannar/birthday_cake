--- conflicted
+++ resolved
@@ -4,7 +4,6 @@
 
 from players.player import Player
 from src.cake import Cake
-<<<<<<< HEAD
 from . import utils
 from players.player4.mushroom import get_mushroom_cuts
 from players.player4.rocket import get_rocket_cuts
@@ -19,15 +18,6 @@
 SWEEP_STEP_DISTANCE = 0.1  # cm
 N_MAX_SWEEPS_PER_DIR = 100
 N_BEST_CUT_CANDIDATES_TO_TRY = 10000
-=======
-import math
-
-import time
-
-N_SWEEP_DIRECTIONS = 180
-SWEEP_STEP_DISTANCE = 0.1  # cm
-N_BEST_CUT_CANDIDATES_TO_TRY = 1000000
->>>>>>> 90981588
 
 
 class Player4(Player):
@@ -77,7 +67,6 @@
         )
 
     def get_cuts(self) -> list[tuple[Point, Point]]:
-<<<<<<< HEAD
         # If cake is a preset cake, use prepared cuts
         if any(
             p in self.cake_path and self.children == n_children
@@ -90,17 +79,10 @@
         self.start_time = time.time()
         self.profiler.enable()
         result = self.DFS(self.cake.exterior_shape, self.children)
-=======
-        piece: Polygon = self.cake.exterior_shape
-        print(f"Player 4: Starting search for {self.children} children...")
-        self.start_time = time.time()
-        result = self.DFS(piece, self.children)
->>>>>>> 90981588
         self.end_time = time.time()
         print(
             f"Player 4: Search complete, took {self.end_time - self.start_time} seconds."
         )
-<<<<<<< HEAD
         while result is None and self.end_time - self.start_time < 60:
             self.N_SWEEP_DIRECTIONS = self.N_SWEEP_DIRECTIONS * 2
             print(
@@ -146,42 +128,16 @@
         cut_sequence: list[tuple[Point, Point]] = []
         cuts_tried = 0
         for cut in cuts:
-=======
-        return result
-
-    def DFS(self, piece: Polygon, children: int) -> list[tuple[Point, Point]]:
-        print(f"DFS solving for {children} children remaining...")
-        cur_time = time.time()
-        # Force stop if more than 60s has passed
-        if cur_time - self.start_time > 60:
-            print(f"DFS timed out after {cur_time - self.start_time} seconds.")
-            return None
-        cut_sequence: list[tuple[Point, Point]] = []
-        if children == 1:
-            return cut_sequence
-
-        # Use generator to get cuts lazily
-        cuts_tried = 0
-        for cut in self.generate_and_filter_cuts(piece, children):
->>>>>>> 90981588
             cuts_tried += 1
             if cuts_tried > N_BEST_CUT_CANDIDATES_TO_TRY:
                 print(f"Tried {N_BEST_CUT_CANDIDATES_TO_TRY} cuts, no solution found.")
                 break
 
             from_p, to_p = cut
-<<<<<<< HEAD
             result = utils.make_cut(self.cake, piece, from_p, to_p)
             if result is None:
                 continue
             subpiece1, subpiece2 = result
-=======
-            line = LineString([from_p, to_p])
-            split_pieces = split(piece, line)
-            if len(split_pieces.geoms) != 2:
-                continue
-            subpiece1, subpiece2 = split_pieces.geoms
->>>>>>> 90981588
 
             # Central DFS idea: assign each subpiece to have (k, children - k) final pieces and try
             for k in range(1, children):
@@ -206,26 +162,17 @@
                 # DFS on each subpiece
                 cuts1 = []
                 if subpiece1_children > 1:
-<<<<<<< HEAD
                     cuts1 = self.DFS(subpiece1, subpiece1_children, depth + 1)
-=======
-                    cuts1 = self.DFS(subpiece1, subpiece1_children)
->>>>>>> 90981588
                     if cuts1 is None:
                         continue
                 cuts2 = []
                 if subpiece2_children > 1:
-<<<<<<< HEAD
                     cuts2 = self.DFS(subpiece2, subpiece2_children, depth + 1)
-=======
-                    cuts2 = self.DFS(subpiece2, subpiece2_children)
->>>>>>> 90981588
                     if cuts2 is None:
                         continue
 
                 # Success! Found k where both subpieces can be cut properly
                 cut_sequence = [(from_p, to_p)] + cuts1 + cuts2
-<<<<<<< HEAD
                 print(f"{'\t' * depth}Found solution for {children} children.")
                 return cut_sequence
         print(f"{'\t' * depth}No solution found for {children} children remaining.")
@@ -233,16 +180,6 @@
 
     def generate_and_filter_cuts(self, piece: Polygon, children: int) -> list:
         """
-=======
-                # print(f"Found solution after trying {cuts_tried} cuts!")
-                return cut_sequence
-
-        return None
-
-    def generate_and_filter_cuts(self, piece: Polygon, children: int):
-        """
-        Generator that yields valid cuts one at a time, already filtered and sorted by score.
->>>>>>> 90981588
         Sweeps from centroid outward for each angle.
         """
         # Collect all boundary coordinates once
@@ -251,14 +188,9 @@
             for interior in piece.interiors:
                 coords.extend(list(interior.coords))
 
-<<<<<<< HEAD
         # For each angle, generate all cuts for that angle, then sort and filter
         candidate_cuts = []
         for angle_deg in range(0, 180, 180 // self.N_SWEEP_DIRECTIONS):
-=======
-        # For each angle, generate all cuts for that angle, then sort and yield them
-        for angle_deg in range(0, 180, 180 // N_SWEEP_DIRECTIONS):
->>>>>>> 90981588
             angle_rad = math.radians(angle_deg)
 
             # Normal vector (direction we sweep along)
@@ -281,7 +213,6 @@
                 abs(max_proj - centroid_proj), abs(min_proj - centroid_proj)
             )
             num_sweeps = max(1, int(max_distance / SWEEP_STEP_DISTANCE) * 2 + 1)
-<<<<<<< HEAD
             step_dist = SWEEP_STEP_DISTANCE
             if num_sweeps > N_MAX_SWEEPS_PER_DIR:
                 num_sweeps = N_MAX_SWEEPS_PER_DIR
@@ -289,25 +220,13 @@
                 # print(f"Piece too big, limiting sweeps to {N_MAX_SWEEPS_PER_DIR}.")
 
             min_ratio_err_found = float("inf")
-=======
-
-            # Collect cuts for this angle
-            angle_cuts = []
-
->>>>>>> 90981588
             for i in range(num_sweeps):
                 if i == 0:
                     offset = 0
                 elif i % 2 == 1:  # odd indices go positive
-<<<<<<< HEAD
                     offset = ((i + 1) // 2) * step_dist
                 else:  # even indices go negative
                     offset = -(i // 2) * step_dist
-=======
-                    offset = ((i + 1) // 2) * SWEEP_STEP_DISTANCE
-                else:  # even indices go negative
-                    offset = -(i // 2) * SWEEP_STEP_DISTANCE
->>>>>>> 90981588
 
                 proj = centroid_proj + offset
 
@@ -349,15 +268,12 @@
                             to_p: Point = points[k]
                             line = LineString([from_p, to_p])
 
-<<<<<<< HEAD
                             line_intersection = line.intersection(piece)
                             if line_intersection.geom_type != "LineString":
                                 continue
                             if not line_intersection.equals(line):
                                 continue
 
-=======
->>>>>>> 90981588
                             try:
                                 split_result = split(piece, line)
                                 if len(split_result.geoms) != 2:
@@ -375,22 +291,6 @@
                                     or piece2_area < self.final_piece_min_area
                                 ):
                                     continue
-<<<<<<< HEAD
-=======
-                                # Keep only cuts where both subpieces have acceptable ratio
-                                if (
-                                    piece1_ratio < self.final_piece_min_ratio
-                                    or piece2_ratio < self.final_piece_min_ratio
-                                ):
-                                    # print(f"Skipped cut with bad ratio: {piece1_ratio}, {piece2_ratio}.")
-                                    continue
-                                if (
-                                    piece1_ratio > self.final_piece_max_ratio
-                                    or piece2_ratio > self.final_piece_max_ratio
-                                ):
-                                    # print(f"Skipped cut with bad ratio: {piece1_ratio}, {piece2_ratio}.")
-                                    continue
->>>>>>> 90981588
 
                                 # Calculate score for sorting
                                 ratio1_error = abs(
@@ -401,7 +301,6 @@
                                 )
                                 ratio_error = ratio1_error + ratio2_error
 
-<<<<<<< HEAD
                                 candidate_cuts.append(((from_p, to_p), ratio_error))
                                 if ratio_error < min_ratio_err_found:
                                     min_ratio_err_found = ratio_error
@@ -580,17 +479,4 @@
         )
         # Lower error is better
         candidate_cuts.sort(key=lambda x: x[1])
-        return [c[0] for c in candidate_cuts]
-=======
-                                angle_cuts.append(((from_p, to_p), ratio_error))
-
-                            except Exception:
-                                continue
-            print(f"Sorting {len(angle_cuts)} cuts for angle {angle_deg} degrees.")
-            # Lower error is better
-            angle_cuts.sort(key=lambda x: x[1])
-            for i, (cut, score) in enumerate(angle_cuts):
-                if i >= N_BEST_CUT_CANDIDATES_TO_TRY:
-                    break
-                yield cut
->>>>>>> 90981588
+        return [c[0] for c in candidate_cuts]