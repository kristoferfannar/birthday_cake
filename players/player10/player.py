from shapely.geometry import LineString, Point, Polygon
<<<<<<< HEAD
=======
import math
import random
from statistics import stdev

>>>>>>> 74597961
from players.player import Player
from src.cake import Cake
from shapely.ops import split

<<<<<<< HEAD
=======
NUMBER_ATTEMPS = 360
>>>>>>> 74597961

class Player10(Player):
    def __init__(self, children: int, cake: Cake, cake_path: str | None, num_angle_attempts: int = NUMBER_ATTEMPS) -> None:
        super().__init__(children, cake, cake_path)
<<<<<<< HEAD
        # is area within some tolerance of the target area
        self.target_area_tolerance = 0.0

    def find_line(self, x: float, peice: Polygon):
        """Make a line through some x coordinate that gices equal areas"""

        # bounding box of piece, left and rightmos peices, highest and lowest
        leftmost, lowest, rightmost, highest = peice.bounds
        height = highest - lowest

        # STILL NEEDED: Angle functionality
        # could be done doing some cosine/sine geometry on the bottom or top point

        # cut line much longer than actual piece
        bottom_point = (x, lowest - height)
        top_point = (x, highest + height)
        cut_line = LineString([bottom_point, top_point])
        return cut_line

    def find_cuts(self, line: LineString, piece: Polygon):
        """This function finds the ctual points where the cut line goes through cake"""
=======
        # Binary search tolerance: area within 0.5 cm² of target
        self.target_area_tolerance = 0.005
        # Number of different angles to try (more attempts = better for complex shapes)
        self.num_angle_attempts = num_angle_attempts

    def find_line(self, position: float, piece: Polygon, angle: float):
        """Make a line at a given angle through a position that cuts the piece.
        
        Args:
            position: Position along the sweep direction (0 to 1)
            piece: The polygon piece to cut
            angle: Angle in degrees (0-360) where 0 is right, 90 is up
        """
        
        # Get bounding box of piece
        leftmost, lowest, rightmost, highest = piece.bounds
        width = rightmost - leftmost
        height = highest - lowest
        max_dim = max(width, height) * 2
        
        # Convert angle to radians
        angle_rad = math.radians(angle)
        
        # Calculate the perpendicular direction for the sweep
        sweep_angle = angle_rad + math.pi / 2
        
        # Start from center of bounding box
        center_x = (leftmost + rightmost) / 2
        center_y = (lowest + highest) / 2
        
        # Calculate sweep offset based on position (0 to 1)
        sweep_offset = (position - 0.5) * max_dim
        offset_x = sweep_offset * math.cos(sweep_angle)
        offset_y = sweep_offset * math.sin(sweep_angle)
        
        # Calculate point on the sweep line
        point_x = center_x + offset_x
        point_y = center_y + offset_y
        
        # Create a line at the given angle through this point
        dx = math.cos(angle_rad) * max_dim
        dy = math.sin(angle_rad) * max_dim
        
        # Create line extending in both directions
        start_point = (point_x - dx, point_y - dy)
        end_point = (point_x + dx, point_y + dy)
        cut_line = LineString([start_point, end_point])
        
        return cut_line
    
    def find_cuts(self, line: LineString, piece: Polygon): 
        """ This function finds the actual points where the cut line goes through cake"""
>>>>>>> 74597961
        intersection = line.intersection(piece.boundary)

        # What is the intersections geometry? - want it to be at least two points
        if intersection.is_empty or intersection.geom_type == "Point":
            return None
        points = []
        if intersection.geom_type == "MultiPoint":
            points = list(intersection.geoms)
        elif intersection.geom_type == "LineString":
            coords = list(intersection.coords)
            points = [Point(c) for c in coords]
        elif intersection.geom_type == "MultiLineString":
            # FIX: Handle when line crosses multiple times (non-convex case)
            all_coords = []
            for line_segment in intersection.geoms:
                all_coords.extend(list(line_segment.coords))
            points = [Point(c) for c in all_coords]
        elif intersection.geom_type == "GeometryCollection":
            # FIX: Sometimes Shapely returns a mixed collection
            for geom in intersection.geoms:
                if geom.geom_type == "Point":
                    points.append(geom)
                elif geom.geom_type == "LineString":
                    coords = list(geom.coords)
                    points.extend([Point(c) for c in coords])

        # Need at least 2 points for a valid cut
        if len(points) < 2:
            return None

        # return the points where the sweeping line intersects with the cake
<<<<<<< HEAD
        return (points[0], points[1])

    def calculate_piece_area(self, piece: Polygon, x: float):
        """Determines the area of the peices we cut from the left side"""
        line = self.find_line(x, piece)
=======
        return(points[0], points[1])
    
    def calculate_piece_area(self, piece: Polygon, position: float, angle: float):
        """ Determines the area of the pieces we cut.
        
        Args:
            piece: The polygon piece to cut
            position: Position along sweep direction (0 to 1)
            angle: Angle in degrees for the cutting line
        """
        line = self.find_line(position, piece, angle)
>>>>>>> 74597961
        pieces = split(piece, line)
        
        # we should get two pieces if not, line didn't cut properly
        if len(pieces.geoms) != 2:
            # if we're at the extremes
            if position <= 0.0:
                return 0.0
            elif position >= 1.0:
                return piece.area
            else:
                return 0.0
<<<<<<< HEAD
        peice1, piece2 = pieces.geoms

        # want the smaller peice / leftmost peice
        if peice1.centroid.x < piece2.centroid.x:
            return peice1.area
        else:
            return piece2.area

    def binary_search(self, piece: Polygon, target_area: float):
        """Use binary search to find x-position that cuts off target_area from the left."""

        left_x, _, right_x, _ = piece.bounds
        best_x = None
        best_error = float("inf")

        # try for best cut for 50 iterationd
        for iteration in range(50):
            # try middle first
            mid_x = (left_x + right_x) / 2
=======
        
        piece1, piece2 = pieces.geoms
        
        # Calculate which piece is "first" based on sweep direction
        angle_rad = math.radians(angle)
        sweep_angle = angle_rad + math.pi / 2
        sweep_dir_x = math.cos(sweep_angle)
        sweep_dir_y = math.sin(sweep_angle)
        
        # Project centroids onto sweep direction
        centroid1 = piece1.centroid
        centroid2 = piece2.centroid
        
        proj1 = centroid1.x * sweep_dir_x + centroid1.y * sweep_dir_y
        proj2 = centroid2.x * sweep_dir_x + centroid2.y * sweep_dir_y
        
        # Return the area of the "first" piece in sweep direction
        if proj1 < proj2:
            return piece1.area
        else:
            return piece2.area


    def binary_search(self, piece: Polygon, target_area: float, angle: float):
        """Use binary search to find position along sweep that cuts off target_area.
        
        Args:
            piece: The polygon piece to cut
            target_area: The target area for the cut piece
            angle: Angle in degrees for the cutting line
        """
        
        left_pos = 0.0
        right_pos = 1.0
        best_pos = None
        best_error = float('inf')

        # try for best cut for 50 iterations
        for iteration in range(50):  
            # try middle first 
            mid_pos = (left_pos + right_pos) / 2
>>>>>>> 74597961

            # get the area of that prospective position
            cut_area = self.calculate_piece_area(piece, mid_pos, angle)

<<<<<<< HEAD
            if left_area == 0:
                # Too far left, move right
                left_x = mid_x
                continue

            if left_area >= piece.area:
                # Too far right, move left
                right_x = mid_x
=======
            if cut_area == 0:
                # Too far left, move right
                left_pos = mid_pos
                continue

            if cut_area >= piece.area:
                # Too far right, move left
                right_pos = mid_pos
>>>>>>> 74597961
                continue

            # how far away from the target value
            error = abs(cut_area - target_area)

            # Track best
            if error < best_error:
                best_error = error
                best_pos = mid_pos

            # Check if it's good enough
            if error < self.target_area_tolerance:
                return mid_pos

            # Adjust search based on distance from target area
            if cut_area < target_area:
                left_pos = mid_pos  # Need more, move right
            else:
                right_pos = mid_pos  # Too much, move left

        return best_pos

    def try_cutting_at_angle(self, angle: float, verbose: bool = False) -> tuple[list[tuple[Point, Point]], float] | None:
        """Try cutting the cake at a specific angle and return cuts with their score.
        
        Args:
            angle: Angle in degrees (0-360) for cutting direction
            verbose: Whether to print debug information
            
        Returns:
            Tuple of (cuts, variance_score) if successful, None if failed
            Lower variance_score is better
        """
        if verbose:
            print(f"\n  Trying angle {angle:.1f} degrees...")
        
        target_area = self.cake.get_area() / self.children
        cuts = []
        cake_copy = self.cake.copy()
<<<<<<< HEAD

        # Lots of print for checking
        # go through alg for n - 1 children as we need n-1 cuts
        for cut in range(self.children - 1):
            print(f"cut {cut + 1} out of {self.children - 1}")

            current_cake_pieces = cake_copy.get_pieces()
            # always want to cut the biggest peice as we are sweeping
            cutting_piece = max(current_cake_pieces, key=lambda pc: pc.area)
            print(f"cutting peice area = {cutting_piece.area}")
            print(f"target amount = {target_area}")

            # find the bext x value using binary search
            x = self.binary_search(cutting_piece, target_area)

            # if we cant find an x abort
            if x is None:
                print("Failed no x")
                break

            # find the points to cut given that x value
            cut_points = self.find_cuts(self.find_line(x, cutting_piece), cutting_piece)

            # if we cant find an cut points abort
=======
        
        # Try to make all n-1 cuts
        for cut_idx in range(self.children - 1):
            current_pieces = cake_copy.get_pieces()
            # Always cut the biggest piece
            cutting_piece = max(current_pieces, key=lambda pc: pc.area)
            
            if verbose:
                print(f"    Cut {cut_idx + 1}: Cutting piece with area {cutting_piece.area:.2f}, target piece {target_area:.2f}")
            
            # Find the best position using binary search
            position = self.binary_search(cutting_piece, target_area, angle)
            
            # If we can't find a position, this angle doesn't work
            if position is None:
                if verbose:
                    print(f"    Cut {cut_idx + 1}: Failed to find position")
                return None
            
            # Find the actual cut points
            cut_line = self.find_line(position, cutting_piece, angle)
            cut_points = self.find_cuts(cut_line, cutting_piece)
            
>>>>>>> 74597961
            if cut_points is None:
                if verbose:
                    print(f"    Cut {cut_idx + 1}: Failed to find cut points")
                return None
            
            from_p, to_p = cut_points
            
            # Check if the cut is valid
            is_valid, why = cake_copy.cut_is_valid(from_p, to_p)
            if not is_valid:
                if verbose:
                    print(f"    Cut {cut_idx + 1}: Invalid - {why}")
                return None
            
            # Try to make the cut
            try:
                cake_copy.cut(from_p, to_p)
                cuts.append((from_p, to_p))
                
                # Check the resulting piece sizes
                if verbose:
                    new_pieces = cake_copy.get_pieces()
                    areas = [p.area for p in new_pieces]
                    print(f"      -> Resulted in areas: {[f'{a:.2f}' for a in sorted(areas)]}")
                    
            except Exception as e:
                if verbose:
                    print(f"    Cut {cut_idx + 1}: Exception - {e}")
                return None
        
        # Check if we got the right number of pieces
        if len(cake_copy.get_pieces()) != self.children:
            if verbose:
                print(f"    Failed: Got {len(cake_copy.get_pieces())} pieces, expected {self.children}")
            return None
        
        # Check piece size consistency
        areas = [p.area for p in cake_copy.get_pieces()]
        size_span = max(areas) - min(areas)
        
        # Per project spec: pieces within 0.5 cm² are considered same size
        # But for the sweeping algorithm, we need some tolerance
        # Use a reasonable threshold based on number of children
        max_acceptable_span = max(5.0, target_area * 0.15)  # At least 5 cm² or 15% of target
        
        if size_span > max_acceptable_span:
            if verbose:
                print(f"    Failed: Size span {size_span:.2f} is too large (>{max_acceptable_span:.2f})")
            return None
        
        # Calculate crust ratio variance (our score to minimize)
        ratios = cake_copy.get_piece_ratios()
        
        # Check if all pieces are valid (have reasonable ratios)
        if any(r < 0 or r > 1 for r in ratios):
            if verbose:
                print(f"    Failed: Invalid ratios {ratios}")
            return None
        
        # Calculate variance in ratios (lower is better)
        if len(ratios) > 1:
            variance = stdev(ratios)
        else:
            variance = 0.0
        
        if verbose:
            print(f"    Success! Variance: {variance:.4f}, Size span: {size_span:.2f}")
            print(f"    Areas: {[f'{a:.2f}' for a in sorted(areas)]}")
            print(f"    Ratios: {[f'{r:.3f}' for r in ratios]}")
        
        return (cuts, variance)

    def find_best_cut_at_angle(self, cutting_piece: Polygon, target_area: float, angle: float, cake_copy: Cake, is_last_cut: bool = False) -> tuple[Point, Point, float, float] | None:
        """Try cutting at a specific angle and return the cut points and resulting piece info.
        
        Args:
            cutting_piece: The piece to cut
            target_area: Target area for the cut piece
            angle: Angle to try
            cake_copy: Current state of the cake
            is_last_cut: Whether this is the last cut (more lenient validation)
            
        Returns:
            Tuple of (from_point, to_point, crust_ratio_of_new_piece, area_of_new_piece) or None if invalid
        """
        # Find the best position using binary search
        position = self.binary_search(cutting_piece, target_area, angle)
        
        if position is None:
            return None
        
        # Find the actual cut points
        cut_line = self.find_line(position, cutting_piece, angle)
        cut_points = self.find_cuts(cut_line, cutting_piece)
        
        if cut_points is None:
            return None
        
        from_p, to_p = cut_points
        
        # Check if the cut is valid
        is_valid, why = cake_copy.cut_is_valid(from_p, to_p)
        if not is_valid:
            return None
        
        # Simulate the cut to get the new piece and its crust ratio
        test_cake = cake_copy.copy()
        try:
            # Find which piece gets created
            pieces_before = [p.area for p in test_cake.get_pieces()]
            test_cake.cut(from_p, to_p)
            pieces_after = test_cake.get_pieces()
            
            # Find the new piece (smallest one, as we're cutting off target_area)
            new_piece = min(pieces_after, key=lambda p: p.area)
            new_piece_ratio = test_cake.get_piece_ratio(new_piece)
            new_piece_area = new_piece.area
            
            # Validate the new piece size is reasonable
            # More lenient for last cut, or when cutting small pieces
            if is_last_cut:
                tolerance = 0.5  # Very lenient for last cut
            elif cutting_piece.area < target_area * 2:
                tolerance = 0.4  # Lenient for small pieces
            else:
                tolerance = 0.3  # Standard tolerance
            
            if abs(new_piece_area - target_area) > target_area * tolerance:
                return None
            
            return (from_p, to_p, new_piece_ratio, new_piece_area)
            
        except Exception:
            return None

    def try_divide_and_conquer_cut(self, piece: Polygon, num_children: int, target_ratio: float, depth: int = 0) -> tuple[list[tuple[Point, Point]], float] | None:
        """Try to cut a piece for num_children using divide-and-conquer with different ratios.
        
        Args:
            piece: The polygon piece to divide
            num_children: Number of children to serve from this piece
            target_ratio: Target crust ratio
            depth: Recursion depth for logging
            
        Returns:
            Tuple of (cuts, score) or None if failed
        """
        if num_children == 1:
            # Base case: no more cuts needed
            return ([], 0.0)
        
        if num_children == 2:
            # Base case: just split in half (1:1 ratio)
            target_area = piece.area / 2
            
            best_cut = None
            best_score = float('inf')
            
            # Try fewer angles for base case
            num_attempts = 10  # Much fewer attempts
            for _ in range(num_attempts):
                angle = random.uniform(0, 180)
                position = self.binary_search(piece, target_area, angle)
                
                if position is None:
                    continue
                
                cut_line = self.find_line(position, piece, angle)
                cut_points = self.find_cuts(cut_line, piece)
                
                if cut_points is None:
                    continue
                
                from_p, to_p = cut_points
                
                # Simulate cut and evaluate
                test_pieces = split(piece, cut_line)
                if len(test_pieces.geoms) != 2:
                    continue
                
                p1, p2 = test_pieces.geoms
                ratio1 = self.cake.get_piece_ratio(p1)
                ratio2 = self.cake.get_piece_ratio(p2)
                
                # Score based on ratio uniformity and size balance
                ratio_error = abs(ratio1 - ratio2)
                size_error = abs(p1.area - p2.area) / piece.area
                score = ratio_error * 2.0 + size_error * 1.0
                
                if score < best_score:
                    best_score = score
                    best_cut = (from_p, to_p)
                    
                    # Early stopping if good enough
                    if score < 0.05:
                        break
            
            if best_cut:
                return ([best_cut], best_score)
            return None
        
        # Try random (ratio, angle) pairs together
        best_result = None
        best_total_score = float('inf')
        
        max_ratio_numerator = num_children // 2
        if max_ratio_numerator < 1:
            return None
        
        # Number of random (ratio, angle) attempts
        # Drastically reduce to prevent exponential blowup
        if depth == 0:
            num_attempts = 10  # Very limited at top level
        elif depth == 1:
            num_attempts = 5   # Even fewer at depth 1
        else:
            num_attempts = 3   # Minimal at deeper levels
        
        for attempt in range(num_attempts):
            # Randomly select BOTH ratio AND angle together
            split_count = random.randint(1, max_ratio_numerator)
            angle = random.uniform(0, 180)
            
            # Try to cut off split_count children's worth at this angle
            target_area = piece.area * split_count / num_children
            remaining_count = num_children - split_count
            
            position = self.binary_search(piece, target_area, angle)
            if position is None:
                continue
            
            cut_line = self.find_line(position, piece, angle)
            cut_points = self.find_cuts(cut_line, piece)
            if cut_points is None:
                continue
            
            from_p, to_p = cut_points
            
            # Simulate the cut
            test_pieces = split(piece, cut_line)
            if len(test_pieces.geoms) != 2:
                continue
            
            p1, p2 = test_pieces.geoms
            
            # Identify which piece is for split_count children
            if p1.area < p2.area:
                small_piece, large_piece = p1, p2
                small_count, large_count = split_count, remaining_count
            else:
                small_piece, large_piece = p2, p1
                small_count, large_count = split_count, remaining_count
            
            # Quick score for this cut
            ratio1 = self.cake.get_piece_ratio(p1)
            ratio2 = self.cake.get_piece_ratio(p2)
            cut_score = abs(ratio1 - target_ratio) + abs(ratio2 - target_ratio)
            
            # Recursively divide both pieces
            result1 = self.try_divide_and_conquer_cut(small_piece, small_count, target_ratio, depth + 1)
            result2 = self.try_divide_and_conquer_cut(large_piece, large_count, target_ratio, depth + 1)
            
            if result1 is None or result2 is None:
                continue
            
            cuts1, score1 = result1
            cuts2, score2 = result2
            
            # Combine results
            all_cuts = [(from_p, to_p)] + cuts1 + cuts2
            total_score = cut_score + score1 + score2
            
            if total_score < best_total_score:
                best_total_score = total_score
                best_result = (all_cuts, total_score)
                
                # Early stopping: if we found a very good solution, stop searching
                if total_score < 0.1 * num_children:  # Good enough threshold
                    break
        
        return best_result

    def get_cuts(self) -> list[tuple[Point, Point]]:
        """Main cutting logic - greedy approach with random (ratio, angle) pairs"""
        print(f"__________Cutting for {self.children} children_______")
        
        target_area = self.cake.get_area() / self.children
        target_ratio = self.cake.interior_shape.area / self.cake.exterior_shape.area
        print(f"TARGET AREA: {target_area:.2f} cm²")
        print(f"TARGET CRUST RATIO: {target_ratio:.3f}")
        print(f"Strategy: Greedy cutting with random ratio+angle exploration\n")
        
        return self._greedy_ratio_angle_cutting(target_area, target_ratio)
    
    def _greedy_ratio_angle_cutting(self, target_area: float, target_ratio: float) -> list[tuple[Point, Point]]:
        """
        TRUE divide-and-conquer approach:
        - Track how many children each piece is for (e.g., 1/n, 2/n, 3/n...)
        - Iteratively divide pieces until all are for 1 child
        - For each piece with n>1 children, try random (split_ratio, angle) pairs
        """
        cake_copy = self.cake.copy()
        all_cuts = []
        
        # Initialize: the whole cake is for all children
        # pieces_queue: list of (piece_polygon, num_children_for_this_piece)
        pieces_queue = [(cake_copy.exterior_shape, self.children)]
        
        cut_number = 0
        while cut_number < self.children - 1:
            # Find a piece that needs to be divided (num_children > 1)
            cutting_piece = None
            cutting_num_children = 0
            cutting_index = -1
            
            for i, (piece, num_children) in enumerate(pieces_queue):
                if num_children > 1:
                    # Prefer larger pieces or pieces with more children
                    if num_children > cutting_num_children:
                        cutting_piece = piece
                        cutting_num_children = num_children
                        cutting_index = i
                    elif num_children == cutting_num_children and piece.area > (cutting_piece.area if cutting_piece else 0):
                        cutting_piece = piece
                        cutting_num_children = num_children
                        cutting_index = i
            
            if cutting_piece is None:
                # All pieces are for 1 child
                break
            
            # Remove the piece from queue
            pieces_queue.pop(cutting_index)
            
            print(f"\n=== Cut {cut_number + 1}/{self.children - 1} ===")
            print(f"Dividing piece for {cutting_num_children} children (area: {cutting_piece.area:.2f})")
            
            # Try different split ratios: split n children into (k, n-k)
            # where k ranges from 1 to floor(n/2) for balanced divide-and-conquer
            min_split = 1
            max_split = max(1, cutting_num_children // 2)
            print(f"Exploring split ratios: 1/{cutting_num_children} to {max_split}/{cutting_num_children}")
            
            # Two-phase strategy:
            # Phase 1: Try all split ratios with cardinal angles + random sampling to find best ratio
            # Phase 2: Focus on best split ratio, only vary angles
            num_attempts = self.num_angle_attempts
            cardinal_angles = [0, 90, 180, 270]
            
            best_cut = None
            best_score = float('inf')
            best_split_ratio = None
            valid_attempts = 0
            
            # Track best score for each split ratio
            split_ratio_scores = {}
            for split_children in range(min_split, max_split + 1):
                split_ratio_scores[split_children] = float('inf')
            
            # Build list of (split_ratio, angle) to try
            attempts_to_try = []
            
            # First: Try all split ratios with all cardinal angles
            for split_children in range(min_split, max_split + 1):
                for angle in cardinal_angles:
                    attempts_to_try.append((split_children, angle, 'phase1'))
            
            # Phase 1: Random sample all split ratios (first half)
            phase1_attempts = num_attempts // 2
            for _ in range(phase1_attempts):
                split_children = random.randint(min_split, max_split)
                angle = random.uniform(0, 180)
                attempts_to_try.append((split_children, angle, 'phase1'))
            
            # Try phase 1 attempts
            for split_children, angle, phase in attempts_to_try:
                remaining_children = cutting_num_children - split_children
                
                # Calculate target area for this split
                target_cut_area = target_area * split_children
                
                # Find the cut position using binary search
                position = self.binary_search(cutting_piece, target_cut_area, angle)
                if position is None:
                    continue
                
                cut_line = self.find_line(position, cutting_piece, angle)
                cut_points = self.find_cuts(cut_line, cutting_piece)
                if cut_points is None:
                    continue
                
                from_p, to_p = cut_points
                
                # Simulate the cut to get the two pieces
                test_pieces = split(cutting_piece, cut_line)
                if len(test_pieces.geoms) != 2:
                    continue
                
                p1, p2 = test_pieces.geoms
                
                # Determine which piece is for split_children
                if abs(p1.area - target_cut_area) < abs(p2.area - target_cut_area):
                    small_piece, large_piece = p1, p2
                else:
                    small_piece, large_piece = p2, p1
                
                # Get crust ratios
                ratio1 = self.cake.get_piece_ratio(small_piece)
                ratio2 = self.cake.get_piece_ratio(large_piece)
                
                valid_attempts += 1
                
                # Score this cut
                size_error = abs(small_piece.area - target_cut_area)
                ratio_error = abs(ratio1 - target_ratio) + abs(ratio2 - target_ratio)
                score = size_error * 3.0 + ratio_error * 1.0
                
                # Track best score for this split ratio
                if score < split_ratio_scores[split_children]:
                    split_ratio_scores[split_children] = score
                
                if score < best_score:
                    best_score = score
                    best_cut = (from_p, to_p, small_piece, large_piece, ratio1, ratio2, angle)
                    best_split_ratio = (split_children, remaining_children)
            
            # Phase 2: Use the best split ratio found, only vary angles
            if split_ratio_scores:
                # Find the split ratio with the best score
                best_ratio_from_phase1 = min(split_ratio_scores.keys(), key=lambda k: split_ratio_scores[k])
                phase2_attempts = num_attempts - phase1_attempts
                
                print(f"  Phase 1 complete. Best split ratio: {best_ratio_from_phase1}/{cutting_num_children}")
                print(f"  Phase 2: Trying {phase2_attempts} more angles with best ratio...")
                
                remaining_children_phase2 = cutting_num_children - best_ratio_from_phase1
                target_cut_area_phase2 = target_area * best_ratio_from_phase1
                
                # In phase 2, try cardinal angles again with the best ratio, then random
                phase2_angles = list(cardinal_angles) + [random.uniform(0, 180) for _ in range(phase2_attempts - len(cardinal_angles))]
                
                for angle in phase2_angles:
                    # Only vary angle, keep the best split ratio
                    split_children = best_ratio_from_phase1
                    remaining_children = remaining_children_phase2
                    
                    # Find the cut position using binary search
                    position = self.binary_search(cutting_piece, target_cut_area_phase2, angle)
                    if position is None:
                        continue
                    
                    cut_line = self.find_line(position, cutting_piece, angle)
                    cut_points = self.find_cuts(cut_line, cutting_piece)
                    if cut_points is None:
                        continue
                    
                    from_p, to_p = cut_points
                    
                    # Simulate the cut to get the two pieces
                    test_pieces = split(cutting_piece, cut_line)
                    if len(test_pieces.geoms) != 2:
                        continue
                    
                    p1, p2 = test_pieces.geoms
                    
                    # Determine which piece is for split_children
                    if abs(p1.area - target_cut_area_phase2) < abs(p2.area - target_cut_area_phase2):
                        small_piece, large_piece = p1, p2
                    else:
                        small_piece, large_piece = p2, p1
                    
                    # Get crust ratios
                    ratio1 = self.cake.get_piece_ratio(small_piece)
                    ratio2 = self.cake.get_piece_ratio(large_piece)
                    
                    valid_attempts += 1
                    
                    # Score this cut
                    size_error = abs(small_piece.area - target_cut_area_phase2)
                    ratio_error = abs(ratio1 - target_ratio) + abs(ratio2 - target_ratio)
                    score = size_error * 3.0 + ratio_error * 1.0
                    
                    if score < best_score:
                        best_score = score
                        best_cut = (from_p, to_p, small_piece, large_piece, ratio1, ratio2, angle)
                        best_split_ratio = (split_children, remaining_children)
            
            if best_cut is None:
                print(f"  No valid cut found after {num_attempts} attempts!")
                # Put the piece back for now (shouldn't happen often)
                pieces_queue.append((cutting_piece, cutting_num_children))
                continue
            
            from_p, to_p, small_piece, large_piece, ratio1, ratio2, used_angle = best_cut
            split_children, remaining_children = best_split_ratio
            
            # Make the cut on the actual cake
            cake_copy.cut(from_p, to_p)
            all_cuts.append((from_p, to_p))
            cut_number += 1
            
            # Add the two new pieces to the queue with their child counts
            pieces_queue.append((small_piece, split_children))
            pieces_queue.append((large_piece, remaining_children))
            
            # Print info
            print(f"  Best cut (tried {valid_attempts} valid attempts)")
            print(f"  Split ratio: {split_children}/{cutting_num_children} and {remaining_children}/{cutting_num_children}, angle={used_angle:.1f}°")
            print(f"  Piece 1 ({split_children} children): size={small_piece.area:.2f} (target={split_children*target_area:.2f}), crust_ratio={ratio1:.3f}")
            print(f"  Piece 2 ({remaining_children} children): size={large_piece.area:.2f} (target={remaining_children*target_area:.2f}), crust_ratio={ratio2:.3f}")
            
            # Show current queue status
            total_in_queue = sum(nc for _, nc in pieces_queue)
            print(f"  Queue: {len(pieces_queue)} pieces for {total_in_queue} total children")
        
        # Final summary
        print(f"\n{'='*50}")
        print(f"FINAL RESULT: {len(all_cuts)}/{self.children-1} cuts completed")
        
        pieces = cake_copy.get_pieces()
        areas = [p.area for p in pieces]
        ratios = cake_copy.get_piece_ratios()
        
        print(f"\nPiece areas: {[f'{a:.2f}' for a in sorted(areas)]}")
        print(f"  Min: {min(areas):.2f}, Max: {max(areas):.2f}, Span: {max(areas) - min(areas):.2f}")
        
        print(f"\nCrust ratios: {[f'{r:.3f}' for r in ratios]}")
        if len(ratios) > 1:
            ratio_variance = stdev(ratios)
            print(f"  Variance: {ratio_variance:.4f}")
            print(f"  Min: {min(ratios):.3f}, Max: {max(ratios):.3f}, Span: {max(ratios) - min(ratios):.3f}")
        print(f"{'='*50}\n")
        
        return all_cuts
    
    def _sequential_cutting(self) -> list[tuple[Point, Point]]:
        """Fallback: Sequential per-piece cutting with angle selection"""
        target_area = self.cake.get_area() / self.children
        target_ratio = self.cake.interior_shape.area / self.cake.exterior_shape.area
        
        cuts = []
        cake_copy = self.cake.copy()
        
        for cut_idx in range(self.children - 1):
            print(f"=== Cut {cut_idx + 1}/{self.children - 1} ===")
            
            current_pieces = cake_copy.get_pieces()
            cutting_piece = max(current_pieces, key=lambda pc: pc.area)
            
            print(f"Cutting piece area: {cutting_piece.area:.2f}")
            
            is_last_cut = (cut_idx == self.children - 2)
            
            best_cut = None
            best_score = float('inf')
            best_angle = None
            
            num_attempts = self.num_angle_attempts * 2 if is_last_cut else self.num_angle_attempts
            valid_attempts = 0
            
            for attempt in range(num_attempts):
                angle = random.uniform(0, 180)
                
                result = self.find_best_cut_at_angle(cutting_piece, target_area, angle, cake_copy, is_last_cut)
                
                if result is not None:
                    from_p, to_p, piece_ratio, piece_area = result
                    
                    size_error = abs(piece_area - target_area) / target_area
                    ratio_error = abs(piece_ratio - target_ratio)
                    score = size_error * 3.0 + ratio_error * 1.0
                    
                    valid_attempts += 1
                    
                    if score < best_score:
                        best_score = score
                        best_cut = (from_p, to_p)
                        best_angle = angle
                        best_ratio = piece_ratio
                        best_size = piece_area
            
            if best_cut is None:
                print(f"  Failed: No valid cut found")
                continue
            
            from_p, to_p = best_cut
            try:
                cake_copy.cut(from_p, to_p)
                cuts.append((from_p, to_p))
<<<<<<< HEAD
                print(f"cut at {x}")
                print(f"Pieces = {len(cake_copy.get_pieces())}")
=======
                
>>>>>>> 74597961
                areas = [p.area for p in cake_copy.get_pieces()]
                size_error = abs(best_size - target_area)
                ratio_error = abs(best_ratio - target_ratio)
                print(f"  Best angle: {best_angle:.1f}° (tried {valid_attempts} valid angles)")
                print(f"  Piece: size={best_size:.2f} (target={target_area:.2f}, err={size_error:.2f}), ratio={best_ratio:.3f} (target={target_ratio:.3f}, err={ratio_error:.3f})")
                print(f"  Current areas: {[f'{a:.2f}' for a in sorted(areas)]}\n")
                
            except Exception as e:
                print(f"  Error applying cut: {e}")
                break
<<<<<<< HEAD
        print(f"\nFinal: Made {len(cuts)} out of {self.children - 1} cuts")
        # Check to make sure it makes it to the end of the code (will comment out)
        if len(cake_copy.get_pieces()) == self.children:
            areas = [p.area for p in cake_copy.get_pieces()]
            print(f"Final piece areas: {[f'{a:.2f}' for a in sorted(areas)]}")
            print(
                f"Min: {min(areas):.2f}, Max: {max(areas):.2f}, Diff: {max(areas) - min(areas):.2f}"
            )

=======
        
>>>>>>> 74597961
        return cuts<|MERGE_RESOLUTION|>--- conflicted
+++ resolved
@@ -1,99 +1,35 @@
 from shapely.geometry import LineString, Point, Polygon
-<<<<<<< HEAD
-=======
-import math
-import random
-from statistics import stdev
-
->>>>>>> 74597961
+from typing import Optional
 from players.player import Player
 from src.cake import Cake
 from shapely.ops import split
 
-<<<<<<< HEAD
-=======
-NUMBER_ATTEMPS = 360
->>>>>>> 74597961
+
 
 class Player10(Player):
     def __init__(self, children: int, cake: Cake, cake_path: str | None, num_angle_attempts: int = NUMBER_ATTEMPS) -> None:
         super().__init__(children, cake, cake_path)
-<<<<<<< HEAD
-        # is area within some tolerance of the target area
-        self.target_area_tolerance = 0.0
+        # is area within 0.5 cm of target?
+        self.target_area_tolerance = 0.5 
 
     def find_line(self, x: float, peice: Polygon):
         """Make a line through some x coordinate that gices equal areas"""
-
+        
         # bounding box of piece, left and rightmos peices, highest and lowest
-        leftmost, lowest, rightmost, highest = peice.bounds
+        leftmost, lowest, rightmost, highest  = peice.bounds
         height = highest - lowest
 
-        # STILL NEEDED: Angle functionality
-        # could be done doing some cosine/sine geometry on the bottom or top point
-
+        #STILL NEEDED: Angle functionality 
+                #could be done doing some cosine/sine geometry on the bottom or top point
+        
         # cut line much longer than actual piece
         bottom_point = (x, lowest - height)
         top_point = (x, highest + height)
         cut_line = LineString([bottom_point, top_point])
         return cut_line
-
-    def find_cuts(self, line: LineString, piece: Polygon):
-        """This function finds the ctual points where the cut line goes through cake"""
-=======
-        # Binary search tolerance: area within 0.5 cm² of target
-        self.target_area_tolerance = 0.005
-        # Number of different angles to try (more attempts = better for complex shapes)
-        self.num_angle_attempts = num_angle_attempts
-
-    def find_line(self, position: float, piece: Polygon, angle: float):
-        """Make a line at a given angle through a position that cuts the piece.
-        
-        Args:
-            position: Position along the sweep direction (0 to 1)
-            piece: The polygon piece to cut
-            angle: Angle in degrees (0-360) where 0 is right, 90 is up
-        """
-        
-        # Get bounding box of piece
-        leftmost, lowest, rightmost, highest = piece.bounds
-        width = rightmost - leftmost
-        height = highest - lowest
-        max_dim = max(width, height) * 2
-        
-        # Convert angle to radians
-        angle_rad = math.radians(angle)
-        
-        # Calculate the perpendicular direction for the sweep
-        sweep_angle = angle_rad + math.pi / 2
-        
-        # Start from center of bounding box
-        center_x = (leftmost + rightmost) / 2
-        center_y = (lowest + highest) / 2
-        
-        # Calculate sweep offset based on position (0 to 1)
-        sweep_offset = (position - 0.5) * max_dim
-        offset_x = sweep_offset * math.cos(sweep_angle)
-        offset_y = sweep_offset * math.sin(sweep_angle)
-        
-        # Calculate point on the sweep line
-        point_x = center_x + offset_x
-        point_y = center_y + offset_y
-        
-        # Create a line at the given angle through this point
-        dx = math.cos(angle_rad) * max_dim
-        dy = math.sin(angle_rad) * max_dim
-        
-        # Create line extending in both directions
-        start_point = (point_x - dx, point_y - dy)
-        end_point = (point_x + dx, point_y + dy)
-        cut_line = LineString([start_point, end_point])
-        
-        return cut_line
     
     def find_cuts(self, line: LineString, piece: Polygon): 
-        """ This function finds the actual points where the cut line goes through cake"""
->>>>>>> 74597961
+        """ This function finds the ctual points where the cut line goes through cake"""
         intersection = line.intersection(piece.boundary)
 
         # What is the intersections geometry? - want it to be at least two points
@@ -125,25 +61,11 @@
             return None
 
         # return the points where the sweeping line intersects with the cake
-<<<<<<< HEAD
-        return (points[0], points[1])
-
-    def calculate_piece_area(self, piece: Polygon, x: float):
-        """Determines the area of the peices we cut from the left side"""
-        line = self.find_line(x, piece)
-=======
         return(points[0], points[1])
     
-    def calculate_piece_area(self, piece: Polygon, position: float, angle: float):
-        """ Determines the area of the pieces we cut.
-        
-        Args:
-            piece: The polygon piece to cut
-            position: Position along sweep direction (0 to 1)
-            angle: Angle in degrees for the cutting line
-        """
-        line = self.find_line(position, piece, angle)
->>>>>>> 74597961
+    def calculate_piece_area(self, piece: Polygon, x: float):
+        """ Determines the area of the peices we cut from the left side"""
+        line = self.find_line(x, piece)
         pieces = split(piece, line)
         
         # we should get two pieces if not, line didn't cut properly
@@ -155,92 +77,38 @@
                 return piece.area
             else:
                 return 0.0
-<<<<<<< HEAD
         peice1, piece2 = pieces.geoms
-
+        
         # want the smaller peice / leftmost peice
         if peice1.centroid.x < piece2.centroid.x:
             return peice1.area
         else:
             return piece2.area
 
+
     def binary_search(self, piece: Polygon, target_area: float):
         """Use binary search to find x-position that cuts off target_area from the left."""
-
+        
         left_x, _, right_x, _ = piece.bounds
         best_x = None
-        best_error = float("inf")
+        best_error = float('inf')
 
         # try for best cut for 50 iterationd
-        for iteration in range(50):
-            # try middle first
-            mid_x = (left_x + right_x) / 2
-=======
-        
-        piece1, piece2 = pieces.geoms
-        
-        # Calculate which piece is "first" based on sweep direction
-        angle_rad = math.radians(angle)
-        sweep_angle = angle_rad + math.pi / 2
-        sweep_dir_x = math.cos(sweep_angle)
-        sweep_dir_y = math.sin(sweep_angle)
-        
-        # Project centroids onto sweep direction
-        centroid1 = piece1.centroid
-        centroid2 = piece2.centroid
-        
-        proj1 = centroid1.x * sweep_dir_x + centroid1.y * sweep_dir_y
-        proj2 = centroid2.x * sweep_dir_x + centroid2.y * sweep_dir_y
-        
-        # Return the area of the "first" piece in sweep direction
-        if proj1 < proj2:
-            return piece1.area
-        else:
-            return piece2.area
-
-
-    def binary_search(self, piece: Polygon, target_area: float, angle: float):
-        """Use binary search to find position along sweep that cuts off target_area.
-        
-        Args:
-            piece: The polygon piece to cut
-            target_area: The target area for the cut piece
-            angle: Angle in degrees for the cutting line
-        """
-        
-        left_pos = 0.0
-        right_pos = 1.0
-        best_pos = None
-        best_error = float('inf')
-
-        # try for best cut for 50 iterations
         for iteration in range(50):  
             # try middle first 
-            mid_pos = (left_pos + right_pos) / 2
->>>>>>> 74597961
+            mid_x = (left_x + right_x) / 2
 
             # get the area of that prospective position
             cut_area = self.calculate_piece_area(piece, mid_pos, angle)
 
-<<<<<<< HEAD
             if left_area == 0:
-                # Too far left, move right
+            # Too far left, move right
                 left_x = mid_x
                 continue
 
             if left_area >= piece.area:
-                # Too far right, move left
+            # Too far right, move left
                 right_x = mid_x
-=======
-            if cut_area == 0:
-                # Too far left, move right
-                left_pos = mid_pos
-                continue
-
-            if cut_area >= piece.area:
-                # Too far right, move left
-                right_pos = mid_pos
->>>>>>> 74597961
                 continue
 
             # how far away from the target value
@@ -280,13 +148,12 @@
         target_area = self.cake.get_area() / self.children
         cuts = []
         cake_copy = self.cake.copy()
-<<<<<<< HEAD
-
-        # Lots of print for checking
+
+        # Lots of print for checking 
         # go through alg for n - 1 children as we need n-1 cuts
         for cut in range(self.children - 1):
-            print(f"cut {cut + 1} out of {self.children - 1}")
-
+            print(f"cut {cut + 1} out of {self.children-1}")
+            
             current_cake_pieces = cake_copy.get_pieces()
             # always want to cut the biggest peice as we are sweeping
             cutting_piece = max(current_cake_pieces, key=lambda pc: pc.area)
@@ -296,40 +163,15 @@
             # find the bext x value using binary search
             x = self.binary_search(cutting_piece, target_area)
 
-            # if we cant find an x abort
+            # if we cant find an x abort 
             if x is None:
                 print("Failed no x")
-                break
-
-            # find the points to cut given that x value
+                break 
+            
+            # find the points to cut given that x value 
             cut_points = self.find_cuts(self.find_line(x, cutting_piece), cutting_piece)
 
-            # if we cant find an cut points abort
-=======
-        
-        # Try to make all n-1 cuts
-        for cut_idx in range(self.children - 1):
-            current_pieces = cake_copy.get_pieces()
-            # Always cut the biggest piece
-            cutting_piece = max(current_pieces, key=lambda pc: pc.area)
-            
-            if verbose:
-                print(f"    Cut {cut_idx + 1}: Cutting piece with area {cutting_piece.area:.2f}, target piece {target_area:.2f}")
-            
-            # Find the best position using binary search
-            position = self.binary_search(cutting_piece, target_area, angle)
-            
-            # If we can't find a position, this angle doesn't work
-            if position is None:
-                if verbose:
-                    print(f"    Cut {cut_idx + 1}: Failed to find position")
-                return None
-            
-            # Find the actual cut points
-            cut_line = self.find_line(position, cutting_piece, angle)
-            cut_points = self.find_cuts(cut_line, cutting_piece)
-            
->>>>>>> 74597961
+            # if we cant find an cut points abort     
             if cut_points is None:
                 if verbose:
                     print(f"    Cut {cut_idx + 1}: Failed to find cut points")
@@ -919,12 +761,8 @@
             try:
                 cake_copy.cut(from_p, to_p)
                 cuts.append((from_p, to_p))
-<<<<<<< HEAD
-                print(f"cut at {x}")
+                print (f"cut at {x}")
                 print(f"Pieces = {len(cake_copy.get_pieces())}")
-=======
-                
->>>>>>> 74597961
                 areas = [p.area for p in cake_copy.get_pieces()]
                 size_error = abs(best_size - target_area)
                 ratio_error = abs(best_ratio - target_ratio)
@@ -935,17 +773,11 @@
             except Exception as e:
                 print(f"  Error applying cut: {e}")
                 break
-<<<<<<< HEAD
-        print(f"\nFinal: Made {len(cuts)} out of {self.children - 1} cuts")
+        print(f"\nFinal: Made {len(cuts)} out of {self.children-1} cuts")
         # Check to make sure it makes it to the end of the code (will comment out)
         if len(cake_copy.get_pieces()) == self.children:
             areas = [p.area for p in cake_copy.get_pieces()]
             print(f"Final piece areas: {[f'{a:.2f}' for a in sorted(areas)]}")
-            print(
-                f"Min: {min(areas):.2f}, Max: {max(areas):.2f}, Diff: {max(areas) - min(areas):.2f}"
-            )
-
-=======
-        
->>>>>>> 74597961
+            print(f"Min: {min(areas):.2f}, Max: {max(areas):.2f}, Diff: {max(areas) - min(areas):.2f}")
+
         return cuts