from __future__ import annotations
from typing import List, Tuple, Optional
import math

from shapely.geometry import (
    Point as ShyPoint,
    Polygon,
    MultiPolygon,
    GeometryCollection,
    LineString,
    MultiLineString,
)
from shapely.ops import split as sh_split, nearest_points

from players.player import Player
from src.cake import Cake

# ==================== Config ====================
AREA_TOL = 0.5  # cm^2 tolerance for exterior area match
CRUST_W = 1.0  # (not used now for scoring; left in case we revert)
ANGLE_DEG_STEP = 6  # angle sweep granularity (smaller = slower, finer)
BSEARCH_ITERS = 60
SNAP_EPS = 1e-7
MIN_SMALL_AREA_FLOOR = 1.0  # avoid engine "piece too small" errors


# ==================== Helpers ====================
def _as_points(coords) -> List[Tuple[float, float]]:
    return [(float(x), float(y)) for x, y in coords]


def _heal_polygon(P: Polygon) -> Polygon:
    Q = P.buffer(0)
    if isinstance(Q, Polygon):
        return Q
    if isinstance(Q, MultiPolygon) and Q.geoms:
        return max(
            (g for g in Q.geoms if isinstance(g, Polygon)),
            key=lambda g: g.area,
        )
    return P


def _long_line(theta: float, c: float, pad: float = 1e5) -> LineString:
    nx, ny = math.cos(theta), math.sin(theta)
    vx, vy = -ny, nx
    mx, my = c * nx, c * ny
    return LineString(
        [(mx - pad * vx, my - pad * vy), (mx + pad * vx, my + pad * vy)],
    )



def _bounds_proj(P: Polygon, theta: float) -> Tuple[float, float]:
    xmin, ymin, xmax, ymax = P.bounds
    c, s = math.cos(theta), math.sin(theta)
    vals = [
        c * xmin + s * ymin,
        c * xmin + s * ymax,
        c * xmax + s * ymin,
<<<<<<< HEAD
        c * xmax + s * ymax,
    ]
=======
        c * xmax * 1.0 + s * ymax,
    ]
    # NOTE: tiny change below: correct last term (typo guard)
    vals[-1] = c * xmax + s * ymax
>>>>>>> 2807bc78
    return min(vals), max(vals)


def _longest_chord(
<<<<<<< HEAD
    P: Polygon,
    theta: float,
    c: float,
=======
    P: Polygon, theta: float, c: float
>>>>>>> 2807bc78
) -> Optional[Tuple[Tuple[float, float], Tuple[float, float]]]:
    inter = P.intersection(_long_line(theta, c))
    best = None
    bestL = -1.0

    def add(ls: LineString) -> None:
        nonlocal best, bestL
        if not isinstance(ls, LineString) or len(ls.coords) < 2:
            return
        L = ls.length
        if L > bestL:
            bestL = L
            a, b = ls.coords[0], ls.coords[-1]
            best = ((float(a[0]), float(a[1])), (float(b[0]), float(b[1])))

    if isinstance(inter, LineString):
        add(inter)
    elif isinstance(inter, MultiLineString):
        for g in inter.geoms:
            add(g)
    elif isinstance(inter, GeometryCollection):
        for g in inter.geoms:
            if isinstance(g, LineString):
                add(g)
            elif isinstance(g, MultiLineString):
                for h in g.geoms:
                    add(h)
    return best


def _split_by_chord(
    P: Polygon, chord: Tuple[Tuple[float, float], Tuple[float, float]]
) -> List[Polygon]:
    (ax, ay), (bx, by) = chord

    def _do(splitter) -> List[Polygon]:
        try:
            res = sh_split(P, splitter)
        except Exception:
            return []
        return [
            g
            for g in getattr(res, "geoms", [])
            if isinstance(g, Polygon) and g.area > 1e-10
        ]

    seg = LineString([(ax, ay), (bx, by)])
    parts = _do(seg)
    if len(parts) < 2:
        dx, dy = bx - ax, by - ay
        L = math.hypot(dx, dy)
        if L > 0:
            eps = SNAP_EPS
            seg2 = LineString(
<<<<<<< HEAD
                [(ax - eps * dx, ay - eps * dy), (bx + eps * dx, by + eps * dy)],
=======
                [(ax - eps * dx, ay - eps * dy), (bx + eps * dx, by + eps * dy)]
>>>>>>> 2807bc78
            )
            parts = _do(seg2)
    return parts


def _split_by_line(
<<<<<<< HEAD
    P: Polygon,
    theta: float,
    c: float,
=======
    P: Polygon, theta: float, c: float
>>>>>>> 2807bc78
) -> Tuple[
    float,
    float,
    List[Polygon],
    Optional[Tuple[Tuple[float, float], Tuple[float, float]]],
]:
    chord = _longest_chord(P, theta, c)
    if chord is None:
        return 0.0, P.area, [P], None
    parts = _split_by_chord(P, chord)
    if len(parts) < 2:
        parts = [
            g
            for g in getattr(sh_split(P, _long_line(theta, c)), "geoms", [])
            if isinstance(g, Polygon) and g.area > 1e-10
        ]
    if len(parts) < 2:
        return 0.0, P.area, [P], chord
    parts.sort(key=lambda g: g.area)
    return parts[0].area, parts[-1].area, parts, chord


def _snap_to_boundary(pt: ShyPoint, P: Polygon) -> ShyPoint:
    _, on = nearest_points(pt, P.boundary)
    return on


def _bisection_offset_for_alpha(
    P: Polygon, alpha: float, theta: float
) -> Optional[float]:
<<<<<<< HEAD
=======
    """Find c s.t. exterior area fraction on one side equals alpha."""
>>>>>>> 2807bc78
    if P.area <= 1e-12:
        return None
    lo, hi = _bounds_proj(P, theta)
    target = alpha * P.area
    for _ in range(BSEARCH_ITERS):
        mid = 0.5 * (lo + hi)
        n = (math.cos(theta), math.sin(theta))
        _, _, parts, _ = _split_by_line(P, theta, mid)
        left = 0.0
        for g in parts:
            ctr = g.representative_point()
            if n[0] * ctr.x + n[1] * ctr.y - mid <= 0:
                left += g.area
        if abs(left - target) <= AREA_TOL:
            return mid
        if left < target:
            lo = mid
        else:
<<<<<<< HEAD
            return None
=======
            hi = mid
    return 0.5 * (lo + hi)
>>>>>>> 2807bc78


def _solve_alpha_line(
    P: Polygon,
    alpha: float,
    angle_candidates: List[float],
<<<<<<< HEAD
    cake_ratio_source: Cake,
) -> Optional[Tuple[float, float, Tuple[Tuple[float, float], Tuple[float, float]]]]:
=======
    cake_ratio_source: Cake,  # use engine's get_piece_ratio to score
) -> Optional[Tuple[float, float, Tuple[Tuple[float, float], Tuple[float, float]]]]:
    """
    For each θ:
      - solve c so exterior area on one side is α·area(P)
      - split P; compute r1,r2 via cake_ratio_source.get_piece_ratio(piece)
      - pick θ minimizing |r1 - r2|
    Return (theta, c, chord).
    """
>>>>>>> 2807bc78
    P = _heal_polygon(P)
    best = None
    for deg in angle_candidates:
        theta = (deg % 180.0) * math.pi / 180.0
        c = _bisection_offset_for_alpha(P, alpha, theta)
        if c is None:
            continue
        aS, aL, parts, chord = _split_by_line(P, theta, c)
        if chord is None or len(parts) < 2:
            continue
        parts_sorted = sorted(parts, key=lambda g: g.area, reverse=True)[:2]
        big, small = parts_sorted[0], parts_sorted[1]
        try:
            r_big = cake_ratio_source.get_piece_ratio(big)
            r_small = cake_ratio_source.get_piece_ratio(small)
        except Exception:
            r_big = 0.0
            r_small = 0.0
        score = abs(r_big - r_small)
<<<<<<< HEAD
        if best is None or (
            score < best[0]
=======
        if (
            (best is None)
            or (score < best[0])
>>>>>>> 2807bc78
            or (
                math.isclose(score, best[0])
                and abs(aS - alpha * P.area) < abs(best[3] - alpha * P.area)
            )
        ):
            best = (score, theta, c, aS, chord)
    if best is None:
        return None
    _, theta, c, _, chord = best
    return theta, c, chord


def _angle_grid(step_deg: int = ANGLE_DEG_STEP) -> List[float]:
    return [float(d) for d in range(0, 180, step_deg)]


<<<<<<< HEAD
=======

# -------------------- Sliver-avoid & validation --------------------
>>>>>>> 2807bc78
def _small_area(P: Polygon, theta: float, c: float) -> float:
    aS, _, _, _ = _split_by_line(P, theta, c)
    return aS


def _nudge_c_to_avoid_sliver(
    P: Polygon, theta: float, c: float, min_small_area: float
) -> float:
<<<<<<< HEAD
    xmin, ymin, xmax, ymax = P.bounds
=======
    (xmin, ymin, xmax, ymax) = P.bounds
>>>>>>> 2807bc78
    step = 0.01 * ((xmax - xmin) + (ymax - ymin))
    best_c = c
    best_a = _small_area(P, theta, c)
    if best_a >= min_small_area:
        return c
    for k in range(1, 21):
        for sign in (+1, -1):
            c2 = c + sign * k * step
            a2 = _small_area(P, theta, c2)
            if a2 > best_a:
                best_a = a2
                best_c = c2
                if best_a >= min_small_area:
                    return best_c
    return best_c


def _apply_validated_cut(
    cake_sim: Cake,
    P: Polygon,
    theta: float,
    c: float,
    chord_hint: Optional[Tuple[Tuple[float, float], Tuple[float, float]]] = None,
    min_small_area: float = MIN_SMALL_AREA_FLOOR,
) -> Optional[Tuple[Polygon, Polygon, Tuple[ShyPoint, ShyPoint]]]:
    c_adj = _nudge_c_to_avoid_sliver(P, theta, c, min_small_area)
    chord = chord_hint or _longest_chord(P, theta, c_adj)
    if chord is None:
        return None
    (ax, ay), (bx, by) = chord
    pa = _snap_to_boundary(ShyPoint(ax, ay), P)
    pb = _snap_to_boundary(ShyPoint(bx, by), P)

    ok, _ = cake_sim.cut_is_valid(pa, pb)
    if not ok:
        xmin, ymin, xmax, ymax = P.bounds
        step = 0.01 * ((xmax - xmin) + (ymax - ymin))
        for mul in (1, -1, 2, -2):
            c_try = c_adj + mul * step
            chord2 = _longest_chord(P, theta, c_try)
            if chord2 is None:
                continue
            (ax2, ay2), (bx2, by2) = chord2
            pa2 = _snap_to_boundary(ShyPoint(ax2, ay2), P)
            pb2 = _snap_to_boundary(ShyPoint(bx2, by2), P)
            ok2, _ = cake_sim.cut_is_valid(pa2, pb2)
            if ok2:
                pa = pa2
                pb = pb2
                c_adj = c_try
                chord = chord2
                break
        else:
            return None

    try:
        cake_sim.cut(pa, pb)
    except Exception:
        return None

    parts = _split_by_chord(P, ((pa.x, pa.y), (pb.x, pb.y)))
    if len(parts) < 2:
        parts = [
            g
            for g in getattr(
<<<<<<< HEAD
                sh_split(P, LineString([(pa.x, pa.y), (pb.x, pb.y)])),
                "geoms",
                [],
=======
                sh_split(P, LineString([(pa.x, pa.y), (pb.x, pb.y)])), "geoms", []
>>>>>>> 2807bc78
            )
            if isinstance(g, Polygon) and g.area > 1e-10
        ]
    if len(parts) < 2:
        return None

    parts.sort(key=lambda g: g.area, reverse=True)
    return parts[0], parts[1], (pa, pb)


# ==================== Planner ====================
def _plan_piece(
    P: Polygon,
    m: int,
    total_area_unit: float,
    cuts_out: List[Tuple[ShyPoint, ShyPoint]],
    cake_sim: Cake,
) -> None:
    P = _heal_polygon(P)
    if m <= 1 or P.area <= 1e-9:
        return

    angles = _angle_grid()

    if m % 4 == 0:
        sol = _solve_alpha_line(P, 0.5, angles, cake_sim)
        if sol is None:
            return
        theta, c, chord = sol
        applied = _apply_validated_cut(cake_sim, P, theta, c, chord_hint=chord)
        if applied is None:
            return
        L, S, (pa, pb) = applied
        cuts_out.append((pa, pb))
        _plan_piece(L, m // 2, total_area_unit, cuts_out, cake_sim)
        _plan_piece(S, m // 2, total_area_unit, cuts_out, cake_sim)
        return

    if m % 4 == 2:
        k = (m - 2) // 4
        alpha = (2.0 * k) / (4.0 * k + 2.0) if m >= 2 else 0.5
        sol = _solve_alpha_line(P, alpha, angles, cake_sim)
        if sol is not None:
            theta, c, chord = sol
            applied = _apply_validated_cut(cake_sim, P, theta, c, chord_hint=chord)
            if applied is not None:
                L, S, (pa, pb) = applied
                cuts_out.append((pa, pb))
                m1 = int(round(alpha * m))
                m1 = max(1, min(m - 1, m1))
                m2 = m - m1
                if L.area >= S.area:
                    _plan_piece(L, m2, total_area_unit, cuts_out, cake_sim)
                    _plan_piece(S, m1, total_area_unit, cuts_out, cake_sim)
                else:
                    _plan_piece(L, m1, total_area_unit, cuts_out, cake_sim)
                    _plan_piece(S, m2, total_area_unit, cuts_out, cake_sim)
                return

        # Fallback
        sol2 = _solve_alpha_line(P, 0.5, angles, cake_sim)
        if sol2 is None:
            return
        theta0, c0, chord0 = sol2
        applied0 = _apply_validated_cut(cake_sim, P, theta0, c0, chord_hint=chord0)
        if applied0 is None:
            return
        H1, H2, (p0a, p0b) = applied0
        cuts_out.append((p0a, p0b))

        halves = [H1, H2]
        remainders: List[Polygon] = []

        for H in halves:
            if H.is_empty:
                continue
            target_alpha_half = total_area_unit / max(H.area, 1e-12)
            target_alpha_half = max(0.0, min(1.0, target_alpha_half))
            local_angles = [
                ((theta0 * 180 / math.pi + d) % 180.0) for d in (-12, -6, 0, 6, 12)
            ]
            solH = _solve_alpha_line(H, target_alpha_half, local_angles, cake_sim)
            if solH is None:
                remainders.append(H)
                continue
            th, cH, chordH = solH
            appliedH = _apply_validated_cut(
                cake_sim,
                H,
                th,
                cH,
                chord_hint=chordH,
                min_small_area=MIN_SMALL_AREA_FLOOR,
            )
            if appliedH is None:
                remainders.append(H)
                continue
            Lh, Sh, (pha, phb) = appliedH
            cuts_out.append((pha, phb))
            small, large = (Sh, Lh) if Sh.area <= Lh.area else (Lh, Sh)
            remainders.append(large)

        rem = m - 2
        if rem <= 0 or not remainders:
            return
        totalA = sum(g.area for g in remainders)
        counts = [int(round(rem * (g.area / totalA))) for g in remainders]
        diff = rem - sum(counts)
        order = sorted(
<<<<<<< HEAD
            range(len(remainders)),
            key=lambda i: remainders[i].area,
            reverse=True,
=======
            range(len(remainders)), key=lambda i: remainders[i].area, reverse=True
>>>>>>> 2807bc78
        )
        idx = 0
        while diff != 0 and order:
            j = order[idx % len(order)]
            if diff > 0:
                counts[j] += 1
                diff -= 1
            else:
                if counts[j] > 0:
                    counts[j] -= 1
                    diff += 1
            idx += 1

        for g, cnt in zip(remainders, counts):
            if cnt > 0:
                _plan_piece(g, cnt, total_area_unit, cuts_out, cake_sim)
        return

    sol = _solve_alpha_line(P, 0.5, angles, cake_sim)
    if sol is None:
        return
    th, cc, chord = sol
    applied = _apply_validated_cut(cake_sim, P, th, cc, chord_hint=chord)
    if applied is None:
        return
    L, S, (pa, pb) = applied
    cuts_out.append((pa, pb))
    m1 = m // 2
    m2 = m - m1
    _plan_piece(L, m1, total_area_unit, cuts_out, cake_sim)
    _plan_piece(S, m2, total_area_unit, cuts_out, cake_sim)


# ==================== Player ====================
class Player1(Player):
    def __init__(self, children: int, cake: Cake, cake_path: str | None = None) -> None:
        super().__init__(children, cake, cake_path)

    def _extract_polygon(self) -> Polygon:
        ext = getattr(self.cake, "exterior_shape", None)
        if isinstance(ext, Polygon):
            return _heal_polygon(ext)
        if hasattr(self.cake, "get_boundary_points") and callable(
<<<<<<< HEAD
            self.cake.get_boundary_points,
=======
            self.cake.get_boundary_points
>>>>>>> 2807bc78
        ):
            pts = _as_points(self.cake.get_boundary_points())
            if len(pts) >= 3:
                if pts[0] == pts[-1]:
                    pts = pts[:-1]
                return _heal_polygon(Polygon(pts))
        raise ValueError("Player1: cannot extract exterior polygon")

    def get_cuts(self) -> List[Tuple[ShyPoint, ShyPoint]]:
        P0 = self._extract_polygon()
        if not isinstance(P0, Polygon) or P0.area <= 1e-9:
            return []
        n = int(self.children)
        if n <= 1:
            return []

        cuts: List[Tuple[ShyPoint, ShyPoint]] = []
        unit = P0.area / n
<<<<<<< HEAD
        cake_sim = self.cake.copy()
=======
        cake_sim = self.cake.copy()  # use this to score ratios & validate

>>>>>>> 2807bc78
        _plan_piece(P0, n, unit, cuts, cake_sim)

        if len(cuts) > n - 1:
            cuts = cuts[: n - 1]
        return cuts
<|MERGE_RESOLUTION|>--- conflicted
+++ resolved
@@ -1,556 +1,449 @@
-from __future__ import annotations
-from typing import List, Tuple, Optional
-import math
-
-from shapely.geometry import (
-    Point as ShyPoint,
-    Polygon,
-    MultiPolygon,
-    GeometryCollection,
-    LineString,
-    MultiLineString,
-)
-from shapely.ops import split as sh_split, nearest_points
-
-from players.player import Player
-from src.cake import Cake
-
-# ==================== Config ====================
-AREA_TOL = 0.5  # cm^2 tolerance for exterior area match
-CRUST_W = 1.0  # (not used now for scoring; left in case we revert)
-ANGLE_DEG_STEP = 6  # angle sweep granularity (smaller = slower, finer)
-BSEARCH_ITERS = 60
-SNAP_EPS = 1e-7
-MIN_SMALL_AREA_FLOOR = 1.0  # avoid engine "piece too small" errors
-
-
-# ==================== Helpers ====================
-def _as_points(coords) -> List[Tuple[float, float]]:
-    return [(float(x), float(y)) for x, y in coords]
-
-
-def _heal_polygon(P: Polygon) -> Polygon:
-    Q = P.buffer(0)
-    if isinstance(Q, Polygon):
-        return Q
-    if isinstance(Q, MultiPolygon) and Q.geoms:
-        return max(
-            (g for g in Q.geoms if isinstance(g, Polygon)),
-            key=lambda g: g.area,
-        )
-    return P
-
-
-def _long_line(theta: float, c: float, pad: float = 1e5) -> LineString:
-    nx, ny = math.cos(theta), math.sin(theta)
-    vx, vy = -ny, nx
-    mx, my = c * nx, c * ny
-    return LineString(
-        [(mx - pad * vx, my - pad * vy), (mx + pad * vx, my + pad * vy)],
-    )
-
-
-
-def _bounds_proj(P: Polygon, theta: float) -> Tuple[float, float]:
-    xmin, ymin, xmax, ymax = P.bounds
-    c, s = math.cos(theta), math.sin(theta)
-    vals = [
-        c * xmin + s * ymin,
-        c * xmin + s * ymax,
-        c * xmax + s * ymin,
-<<<<<<< HEAD
-        c * xmax + s * ymax,
-    ]
-=======
-        c * xmax * 1.0 + s * ymax,
-    ]
-    # NOTE: tiny change below: correct last term (typo guard)
-    vals[-1] = c * xmax + s * ymax
->>>>>>> 2807bc78
-    return min(vals), max(vals)
-
-
-def _longest_chord(
-<<<<<<< HEAD
-    P: Polygon,
-    theta: float,
-    c: float,
-=======
-    P: Polygon, theta: float, c: float
->>>>>>> 2807bc78
-) -> Optional[Tuple[Tuple[float, float], Tuple[float, float]]]:
-    inter = P.intersection(_long_line(theta, c))
-    best = None
-    bestL = -1.0
-
-    def add(ls: LineString) -> None:
-        nonlocal best, bestL
-        if not isinstance(ls, LineString) or len(ls.coords) < 2:
-            return
-        L = ls.length
-        if L > bestL:
-            bestL = L
-            a, b = ls.coords[0], ls.coords[-1]
-            best = ((float(a[0]), float(a[1])), (float(b[0]), float(b[1])))
-
-    if isinstance(inter, LineString):
-        add(inter)
-    elif isinstance(inter, MultiLineString):
-        for g in inter.geoms:
-            add(g)
-    elif isinstance(inter, GeometryCollection):
-        for g in inter.geoms:
-            if isinstance(g, LineString):
-                add(g)
-            elif isinstance(g, MultiLineString):
-                for h in g.geoms:
-                    add(h)
-    return best
-
-
-def _split_by_chord(
-    P: Polygon, chord: Tuple[Tuple[float, float], Tuple[float, float]]
-) -> List[Polygon]:
-    (ax, ay), (bx, by) = chord
-
-    def _do(splitter) -> List[Polygon]:
-        try:
-            res = sh_split(P, splitter)
-        except Exception:
-            return []
-        return [
-            g
-            for g in getattr(res, "geoms", [])
-            if isinstance(g, Polygon) and g.area > 1e-10
-        ]
-
-    seg = LineString([(ax, ay), (bx, by)])
-    parts = _do(seg)
-    if len(parts) < 2:
-        dx, dy = bx - ax, by - ay
-        L = math.hypot(dx, dy)
-        if L > 0:
-            eps = SNAP_EPS
-            seg2 = LineString(
-<<<<<<< HEAD
-                [(ax - eps * dx, ay - eps * dy), (bx + eps * dx, by + eps * dy)],
-=======
-                [(ax - eps * dx, ay - eps * dy), (bx + eps * dx, by + eps * dy)]
->>>>>>> 2807bc78
-            )
-            parts = _do(seg2)
-    return parts
-
-
-def _split_by_line(
-<<<<<<< HEAD
-    P: Polygon,
-    theta: float,
-    c: float,
-=======
-    P: Polygon, theta: float, c: float
->>>>>>> 2807bc78
-) -> Tuple[
-    float,
-    float,
-    List[Polygon],
-    Optional[Tuple[Tuple[float, float], Tuple[float, float]]],
-]:
-    chord = _longest_chord(P, theta, c)
-    if chord is None:
-        return 0.0, P.area, [P], None
-    parts = _split_by_chord(P, chord)
-    if len(parts) < 2:
-        parts = [
-            g
-            for g in getattr(sh_split(P, _long_line(theta, c)), "geoms", [])
-            if isinstance(g, Polygon) and g.area > 1e-10
-        ]
-    if len(parts) < 2:
-        return 0.0, P.area, [P], chord
-    parts.sort(key=lambda g: g.area)
-    return parts[0].area, parts[-1].area, parts, chord
-
-
-def _snap_to_boundary(pt: ShyPoint, P: Polygon) -> ShyPoint:
-    _, on = nearest_points(pt, P.boundary)
-    return on
-
-
-def _bisection_offset_for_alpha(
-    P: Polygon, alpha: float, theta: float
-) -> Optional[float]:
-<<<<<<< HEAD
-=======
-    """Find c s.t. exterior area fraction on one side equals alpha."""
->>>>>>> 2807bc78
-    if P.area <= 1e-12:
-        return None
-    lo, hi = _bounds_proj(P, theta)
-    target = alpha * P.area
-    for _ in range(BSEARCH_ITERS):
-        mid = 0.5 * (lo + hi)
-        n = (math.cos(theta), math.sin(theta))
-        _, _, parts, _ = _split_by_line(P, theta, mid)
-        left = 0.0
-        for g in parts:
-            ctr = g.representative_point()
-            if n[0] * ctr.x + n[1] * ctr.y - mid <= 0:
-                left += g.area
-        if abs(left - target) <= AREA_TOL:
-            return mid
-        if left < target:
-            lo = mid
-        else:
-<<<<<<< HEAD
-            return None
-=======
-            hi = mid
-    return 0.5 * (lo + hi)
->>>>>>> 2807bc78
-
-
-def _solve_alpha_line(
-    P: Polygon,
-    alpha: float,
-    angle_candidates: List[float],
-<<<<<<< HEAD
-    cake_ratio_source: Cake,
-) -> Optional[Tuple[float, float, Tuple[Tuple[float, float], Tuple[float, float]]]]:
-=======
-    cake_ratio_source: Cake,  # use engine's get_piece_ratio to score
-) -> Optional[Tuple[float, float, Tuple[Tuple[float, float], Tuple[float, float]]]]:
-    """
-    For each θ:
-      - solve c so exterior area on one side is α·area(P)
-      - split P; compute r1,r2 via cake_ratio_source.get_piece_ratio(piece)
-      - pick θ minimizing |r1 - r2|
-    Return (theta, c, chord).
-    """
->>>>>>> 2807bc78
-    P = _heal_polygon(P)
-    best = None
-    for deg in angle_candidates:
-        theta = (deg % 180.0) * math.pi / 180.0
-        c = _bisection_offset_for_alpha(P, alpha, theta)
-        if c is None:
-            continue
-        aS, aL, parts, chord = _split_by_line(P, theta, c)
-        if chord is None or len(parts) < 2:
-            continue
-        parts_sorted = sorted(parts, key=lambda g: g.area, reverse=True)[:2]
-        big, small = parts_sorted[0], parts_sorted[1]
-        try:
-            r_big = cake_ratio_source.get_piece_ratio(big)
-            r_small = cake_ratio_source.get_piece_ratio(small)
-        except Exception:
-            r_big = 0.0
-            r_small = 0.0
-        score = abs(r_big - r_small)
-<<<<<<< HEAD
-        if best is None or (
-            score < best[0]
-=======
-        if (
-            (best is None)
-            or (score < best[0])
->>>>>>> 2807bc78
-            or (
-                math.isclose(score, best[0])
-                and abs(aS - alpha * P.area) < abs(best[3] - alpha * P.area)
-            )
-        ):
-            best = (score, theta, c, aS, chord)
-    if best is None:
-        return None
-    _, theta, c, _, chord = best
-    return theta, c, chord
-
-
-def _angle_grid(step_deg: int = ANGLE_DEG_STEP) -> List[float]:
-    return [float(d) for d in range(0, 180, step_deg)]
-
-
-<<<<<<< HEAD
-=======
-
-# -------------------- Sliver-avoid & validation --------------------
->>>>>>> 2807bc78
-def _small_area(P: Polygon, theta: float, c: float) -> float:
-    aS, _, _, _ = _split_by_line(P, theta, c)
-    return aS
-
-
-def _nudge_c_to_avoid_sliver(
-    P: Polygon, theta: float, c: float, min_small_area: float
-) -> float:
-<<<<<<< HEAD
-    xmin, ymin, xmax, ymax = P.bounds
-=======
-    (xmin, ymin, xmax, ymax) = P.bounds
->>>>>>> 2807bc78
-    step = 0.01 * ((xmax - xmin) + (ymax - ymin))
-    best_c = c
-    best_a = _small_area(P, theta, c)
-    if best_a >= min_small_area:
-        return c
-    for k in range(1, 21):
-        for sign in (+1, -1):
-            c2 = c + sign * k * step
-            a2 = _small_area(P, theta, c2)
-            if a2 > best_a:
-                best_a = a2
-                best_c = c2
-                if best_a >= min_small_area:
-                    return best_c
-    return best_c
-
-
-def _apply_validated_cut(
-    cake_sim: Cake,
-    P: Polygon,
-    theta: float,
-    c: float,
-    chord_hint: Optional[Tuple[Tuple[float, float], Tuple[float, float]]] = None,
-    min_small_area: float = MIN_SMALL_AREA_FLOOR,
-) -> Optional[Tuple[Polygon, Polygon, Tuple[ShyPoint, ShyPoint]]]:
-    c_adj = _nudge_c_to_avoid_sliver(P, theta, c, min_small_area)
-    chord = chord_hint or _longest_chord(P, theta, c_adj)
-    if chord is None:
-        return None
-    (ax, ay), (bx, by) = chord
-    pa = _snap_to_boundary(ShyPoint(ax, ay), P)
-    pb = _snap_to_boundary(ShyPoint(bx, by), P)
-
-    ok, _ = cake_sim.cut_is_valid(pa, pb)
-    if not ok:
-        xmin, ymin, xmax, ymax = P.bounds
-        step = 0.01 * ((xmax - xmin) + (ymax - ymin))
-        for mul in (1, -1, 2, -2):
-            c_try = c_adj + mul * step
-            chord2 = _longest_chord(P, theta, c_try)
-            if chord2 is None:
-                continue
-            (ax2, ay2), (bx2, by2) = chord2
-            pa2 = _snap_to_boundary(ShyPoint(ax2, ay2), P)
-            pb2 = _snap_to_boundary(ShyPoint(bx2, by2), P)
-            ok2, _ = cake_sim.cut_is_valid(pa2, pb2)
-            if ok2:
-                pa = pa2
-                pb = pb2
-                c_adj = c_try
-                chord = chord2
-                break
-        else:
-            return None
-
-    try:
-        cake_sim.cut(pa, pb)
-    except Exception:
-        return None
-
-    parts = _split_by_chord(P, ((pa.x, pa.y), (pb.x, pb.y)))
-    if len(parts) < 2:
-        parts = [
-            g
-            for g in getattr(
-<<<<<<< HEAD
-                sh_split(P, LineString([(pa.x, pa.y), (pb.x, pb.y)])),
-                "geoms",
-                [],
-=======
-                sh_split(P, LineString([(pa.x, pa.y), (pb.x, pb.y)])), "geoms", []
->>>>>>> 2807bc78
-            )
-            if isinstance(g, Polygon) and g.area > 1e-10
-        ]
-    if len(parts) < 2:
-        return None
-
-    parts.sort(key=lambda g: g.area, reverse=True)
-    return parts[0], parts[1], (pa, pb)
-
-
-# ==================== Planner ====================
-def _plan_piece(
-    P: Polygon,
-    m: int,
-    total_area_unit: float,
-    cuts_out: List[Tuple[ShyPoint, ShyPoint]],
-    cake_sim: Cake,
-) -> None:
-    P = _heal_polygon(P)
-    if m <= 1 or P.area <= 1e-9:
-        return
-
-    angles = _angle_grid()
-
-    if m % 4 == 0:
-        sol = _solve_alpha_line(P, 0.5, angles, cake_sim)
-        if sol is None:
-            return
-        theta, c, chord = sol
-        applied = _apply_validated_cut(cake_sim, P, theta, c, chord_hint=chord)
-        if applied is None:
-            return
-        L, S, (pa, pb) = applied
-        cuts_out.append((pa, pb))
-        _plan_piece(L, m // 2, total_area_unit, cuts_out, cake_sim)
-        _plan_piece(S, m // 2, total_area_unit, cuts_out, cake_sim)
-        return
-
-    if m % 4 == 2:
-        k = (m - 2) // 4
-        alpha = (2.0 * k) / (4.0 * k + 2.0) if m >= 2 else 0.5
-        sol = _solve_alpha_line(P, alpha, angles, cake_sim)
-        if sol is not None:
-            theta, c, chord = sol
-            applied = _apply_validated_cut(cake_sim, P, theta, c, chord_hint=chord)
-            if applied is not None:
-                L, S, (pa, pb) = applied
-                cuts_out.append((pa, pb))
-                m1 = int(round(alpha * m))
-                m1 = max(1, min(m - 1, m1))
-                m2 = m - m1
-                if L.area >= S.area:
-                    _plan_piece(L, m2, total_area_unit, cuts_out, cake_sim)
-                    _plan_piece(S, m1, total_area_unit, cuts_out, cake_sim)
-                else:
-                    _plan_piece(L, m1, total_area_unit, cuts_out, cake_sim)
-                    _plan_piece(S, m2, total_area_unit, cuts_out, cake_sim)
-                return
-
-        # Fallback
-        sol2 = _solve_alpha_line(P, 0.5, angles, cake_sim)
-        if sol2 is None:
-            return
-        theta0, c0, chord0 = sol2
-        applied0 = _apply_validated_cut(cake_sim, P, theta0, c0, chord_hint=chord0)
-        if applied0 is None:
-            return
-        H1, H2, (p0a, p0b) = applied0
-        cuts_out.append((p0a, p0b))
-
-        halves = [H1, H2]
-        remainders: List[Polygon] = []
-
-        for H in halves:
-            if H.is_empty:
-                continue
-            target_alpha_half = total_area_unit / max(H.area, 1e-12)
-            target_alpha_half = max(0.0, min(1.0, target_alpha_half))
-            local_angles = [
-                ((theta0 * 180 / math.pi + d) % 180.0) for d in (-12, -6, 0, 6, 12)
-            ]
-            solH = _solve_alpha_line(H, target_alpha_half, local_angles, cake_sim)
-            if solH is None:
-                remainders.append(H)
-                continue
-            th, cH, chordH = solH
-            appliedH = _apply_validated_cut(
-                cake_sim,
-                H,
-                th,
-                cH,
-                chord_hint=chordH,
-                min_small_area=MIN_SMALL_AREA_FLOOR,
-            )
-            if appliedH is None:
-                remainders.append(H)
-                continue
-            Lh, Sh, (pha, phb) = appliedH
-            cuts_out.append((pha, phb))
-            small, large = (Sh, Lh) if Sh.area <= Lh.area else (Lh, Sh)
-            remainders.append(large)
-
-        rem = m - 2
-        if rem <= 0 or not remainders:
-            return
-        totalA = sum(g.area for g in remainders)
-        counts = [int(round(rem * (g.area / totalA))) for g in remainders]
-        diff = rem - sum(counts)
-        order = sorted(
-<<<<<<< HEAD
-            range(len(remainders)),
-            key=lambda i: remainders[i].area,
-            reverse=True,
-=======
-            range(len(remainders)), key=lambda i: remainders[i].area, reverse=True
->>>>>>> 2807bc78
-        )
-        idx = 0
-        while diff != 0 and order:
-            j = order[idx % len(order)]
-            if diff > 0:
-                counts[j] += 1
-                diff -= 1
-            else:
-                if counts[j] > 0:
-                    counts[j] -= 1
-                    diff += 1
-            idx += 1
-
-        for g, cnt in zip(remainders, counts):
-            if cnt > 0:
-                _plan_piece(g, cnt, total_area_unit, cuts_out, cake_sim)
-        return
-
-    sol = _solve_alpha_line(P, 0.5, angles, cake_sim)
-    if sol is None:
-        return
-    th, cc, chord = sol
-    applied = _apply_validated_cut(cake_sim, P, th, cc, chord_hint=chord)
-    if applied is None:
-        return
-    L, S, (pa, pb) = applied
-    cuts_out.append((pa, pb))
-    m1 = m // 2
-    m2 = m - m1
-    _plan_piece(L, m1, total_area_unit, cuts_out, cake_sim)
-    _plan_piece(S, m2, total_area_unit, cuts_out, cake_sim)
-
-
-# ==================== Player ====================
-class Player1(Player):
-    def __init__(self, children: int, cake: Cake, cake_path: str | None = None) -> None:
-        super().__init__(children, cake, cake_path)
-
-    def _extract_polygon(self) -> Polygon:
-        ext = getattr(self.cake, "exterior_shape", None)
-        if isinstance(ext, Polygon):
-            return _heal_polygon(ext)
-        if hasattr(self.cake, "get_boundary_points") and callable(
-<<<<<<< HEAD
-            self.cake.get_boundary_points,
-=======
-            self.cake.get_boundary_points
->>>>>>> 2807bc78
-        ):
-            pts = _as_points(self.cake.get_boundary_points())
-            if len(pts) >= 3:
-                if pts[0] == pts[-1]:
-                    pts = pts[:-1]
-                return _heal_polygon(Polygon(pts))
-        raise ValueError("Player1: cannot extract exterior polygon")
-
-    def get_cuts(self) -> List[Tuple[ShyPoint, ShyPoint]]:
-        P0 = self._extract_polygon()
-        if not isinstance(P0, Polygon) or P0.area <= 1e-9:
-            return []
-        n = int(self.children)
-        if n <= 1:
-            return []
-
-        cuts: List[Tuple[ShyPoint, ShyPoint]] = []
-        unit = P0.area / n
-<<<<<<< HEAD
-        cake_sim = self.cake.copy()
-=======
-        cake_sim = self.cake.copy()  # use this to score ratios & validate
-
->>>>>>> 2807bc78
-        _plan_piece(P0, n, unit, cuts, cake_sim)
-
-        if len(cuts) > n - 1:
-            cuts = cuts[: n - 1]
-        return cuts
+from __future__ import annotations
+from typing import List, Tuple, Optional
+import math
+
+from shapely.geometry import (
+    Point as ShyPoint,
+    Polygon,
+    MultiPolygon,
+    GeometryCollection,
+    LineString,
+    MultiLineString,
+)
+from shapely.ops import split as sh_split, nearest_points
+
+from players.player import Player
+from src.cake import Cake
+
+# ==================== Config ====================
+AREA_TOL = 0.5  # cm^2 tolerance for exterior area match
+CRUST_W = 1.0  # (not used now for scoring; left in case we revert)
+ANGLE_DEG_STEP = 6  # angle sweep granularity (smaller = slower, finer)
+BSEARCH_ITERS = 60
+SNAP_EPS = 1e-7
+MIN_SMALL_AREA_FLOOR = 1.0  # avoid engine "piece too small" errors
+
+
+# ==================== Helpers ====================
+def _as_points(coords) -> List[Tuple[float, float]]:
+    return [(float(x), float(y)) for x, y in coords]
+
+
+def _heal_polygon(P: Polygon) -> Polygon:
+    Q = P.buffer(0)
+    if isinstance(Q, Polygon):
+        return Q
+    if isinstance(Q, MultiPolygon) and Q.geoms:
+        return max(
+            (g for g in Q.geoms if isinstance(g, Polygon)),
+            key=lambda g: g.area,
+        )
+    return P
+
+
+def _long_line(theta: float, c: float, pad: float = 1e5) -> LineString:
+    nx, ny = math.cos(theta), math.sin(theta)
+    vx, vy = -ny, nx
+    mx, my = c * nx, c * ny
+    return LineString(
+        [(mx - pad * vx, my - pad * vy), (mx + pad * vx, my + pad * vy)],
+    )
+
+
+
+def _bounds_proj(P: Polygon, theta: float) -> Tuple[float, float]:
+    xmin, ymin, xmax, ymax = P.bounds
+    c, s = math.cos(theta), math.sin(theta)
+    vals = [c * xmin + s * ymin, c * xmin + s * ymax, c * xmax + s * ymin, c * xmax * 1.0 + s * ymax]
+    # NOTE: tiny change below: correct last term (typo guard)
+    vals[-1] = c * xmax + s * ymax
+    return min(vals), max(vals)
+
+def _longest_chord(P: Polygon, theta: float, c: float) -> Optional[Tuple[Tuple[float,float], Tuple[float,float]]]:
+    inter = P.intersection(_long_line(theta, c))
+    best = None
+    bestL = -1.0
+
+    def add(ls: LineString) -> None:
+        nonlocal best, bestL
+        if not isinstance(ls, LineString) or len(ls.coords) < 2:
+            return
+        L = ls.length
+        if L > bestL:
+            bestL = L
+            a, b = ls.coords[0], ls.coords[-1]
+            best = ((float(a[0]), float(a[1])), (float(b[0]), float(b[1])))
+
+    if isinstance(inter, LineString):
+        add(inter)
+    elif isinstance(inter, MultiLineString):
+        for g in inter.geoms:
+            add(g)
+    elif isinstance(inter, GeometryCollection):
+        for g in inter.geoms:
+            if isinstance(g, LineString):
+                add(g)
+            elif isinstance(g, MultiLineString):
+                for h in g.geoms:
+                    add(h)
+    return best
+
+
+def _split_by_chord(
+    P: Polygon, chord: Tuple[Tuple[float, float], Tuple[float, float]]
+) -> List[Polygon]:
+    (ax, ay), (bx, by) = chord
+
+    def _do(splitter) -> List[Polygon]:
+        try:
+            res = sh_split(P, splitter)
+        except Exception:
+            return []
+        return [
+            g
+            for g in getattr(res, "geoms", [])
+            if isinstance(g, Polygon) and g.area > 1e-10
+        ]
+
+    seg = LineString([(ax, ay), (bx, by)])
+    parts = _do(seg)
+    if len(parts) < 2:
+        dx, dy = bx - ax, by - ay
+        L = math.hypot(dx, dy)
+        if L > 0:
+            eps = SNAP_EPS
+            seg2 = LineString([(ax - eps*dx, ay - eps*dy), (bx + eps*dx, by + eps*dy)])
+            parts = _do(seg2)
+    return parts
+
+def _split_by_line(P: Polygon, theta: float, c: float) -> Tuple[float, float, List[Polygon], Optional[Tuple[Tuple[float,float], Tuple[float,float]]]]:
+    chord = _longest_chord(P, theta, c)
+    if chord is None:
+        return 0.0, P.area, [P], None
+    parts = _split_by_chord(P, chord)
+    if len(parts) < 2:
+        parts = [
+            g
+            for g in getattr(sh_split(P, _long_line(theta, c)), "geoms", [])
+            if isinstance(g, Polygon) and g.area > 1e-10
+        ]
+    if len(parts) < 2:
+        return 0.0, P.area, [P], chord
+    parts.sort(key=lambda g: g.area)
+    return parts[0].area, parts[-1].area, parts, chord
+
+
+def _snap_to_boundary(pt: ShyPoint, P: Polygon) -> ShyPoint:
+    _, on = nearest_points(pt, P.boundary)
+    return on
+
+def _bisection_offset_for_alpha(P: Polygon, alpha: float, theta: float) -> Optional[float]:
+    """Find c s.t. exterior area fraction on one side equals alpha."""
+    if P.area <= 1e-12:
+        return None
+    lo, hi = _bounds_proj(P, theta)
+    target = alpha * P.area
+    for _ in range(BSEARCH_ITERS):
+        mid = 0.5 * (lo + hi)
+        n = (math.cos(theta), math.sin(theta))
+        _, _, parts, _ = _split_by_line(P, theta, mid)
+        left = 0.0
+        for g in parts:
+            ctr = g.representative_point()
+            if n[0] * ctr.x + n[1] * ctr.y - mid <= 0:
+                left += g.area
+        if abs(left - target) <= AREA_TOL:
+            return mid
+        if left < target:
+            lo = mid
+        else:
+            hi = mid
+    return 0.5*(lo+hi)
+
+def _solve_alpha_line(
+    P: Polygon,
+    alpha: float,
+    angle_candidates: List[float],
+    cake_ratio_source: Cake,  # use engine's get_piece_ratio to score
+) -> Optional[Tuple[float, float, Tuple[Tuple[float,float], Tuple[float,float]]]]:
+    """
+    For each θ:
+      - solve c so exterior area on one side is α·area(P)
+      - split P; compute r1,r2 via cake_ratio_source.get_piece_ratio(piece)
+      - pick θ minimizing |r1 - r2|
+    Return (theta, c, chord).
+    """
+    P = _heal_polygon(P)
+    best = None
+    for deg in angle_candidates:
+        theta = (deg % 180.0) * math.pi / 180.0
+        c = _bisection_offset_for_alpha(P, alpha, theta)
+        if c is None:
+            continue
+        aS, aL, parts, chord = _split_by_line(P, theta, c)
+        if chord is None or len(parts) < 2:
+            continue
+        parts_sorted = sorted(parts, key=lambda g: g.area, reverse=True)[:2]
+        big, small = parts_sorted[0], parts_sorted[1]
+        try:
+            r_big = cake_ratio_source.get_piece_ratio(big)
+            r_small = cake_ratio_source.get_piece_ratio(small)
+        except Exception:
+            r_big = 0.0
+            r_small = 0.0
+        score = abs(r_big - r_small)
+        if (best is None) or (score < best[0]) or (math.isclose(score, best[0]) and abs(aS - alpha*P.area) < abs(best[3] - alpha*P.area)):
+            best = (score, theta, c, aS, chord)
+    if best is None:
+        return None
+    _, theta, c, _, chord = best
+    return theta, c, chord
+
+
+def _angle_grid(step_deg: int = ANGLE_DEG_STEP) -> List[float]:
+    return [float(d) for d in range(0, 180, step_deg)]
+
+
+# -------------------- Sliver-avoid & validation --------------------
+def _small_area(P: Polygon, theta: float, c: float) -> float:
+    aS, _, _, _ = _split_by_line(P, theta, c)
+    return aS
+
+def _nudge_c_to_avoid_sliver(P: Polygon, theta: float, c: float, min_small_area: float) -> float:
+    (xmin, ymin, xmax, ymax) = P.bounds
+    step = 0.01 * ((xmax - xmin) + (ymax - ymin))
+    best_c = c
+    best_a = _small_area(P, theta, c)
+    if best_a >= min_small_area:
+        return c
+    for k in range(1, 21):
+        for sign in (+1, -1):
+            c2 = c + sign * k * step
+            a2 = _small_area(P, theta, c2)
+            if a2 > best_a:
+                best_a = a2
+                best_c = c2
+                if best_a >= min_small_area:
+                    return best_c
+    return best_c
+
+
+def _apply_validated_cut(
+    cake_sim: Cake,
+    P: Polygon,
+    theta: float,
+    c: float,
+    chord_hint: Optional[Tuple[Tuple[float, float], Tuple[float, float]]] = None,
+    min_small_area: float = MIN_SMALL_AREA_FLOOR,
+) -> Optional[Tuple[Polygon, Polygon, Tuple[ShyPoint, ShyPoint]]]:
+    c_adj = _nudge_c_to_avoid_sliver(P, theta, c, min_small_area)
+    chord = chord_hint or _longest_chord(P, theta, c_adj)
+    if chord is None:
+        return None
+    (ax, ay), (bx, by) = chord
+    pa = _snap_to_boundary(ShyPoint(ax, ay), P)
+    pb = _snap_to_boundary(ShyPoint(bx, by), P)
+
+    ok, _ = cake_sim.cut_is_valid(pa, pb)
+    if not ok:
+        xmin, ymin, xmax, ymax = P.bounds
+        step = 0.01 * ((xmax - xmin) + (ymax - ymin))
+        for mul in (1, -1, 2, -2):
+            c_try = c_adj + mul * step
+            chord2 = _longest_chord(P, theta, c_try)
+            if chord2 is None:
+                continue
+            (ax2, ay2), (bx2, by2) = chord2
+            pa2 = _snap_to_boundary(ShyPoint(ax2, ay2), P)
+            pb2 = _snap_to_boundary(ShyPoint(bx2, by2), P)
+            ok2, _ = cake_sim.cut_is_valid(pa2, pb2)
+            if ok2:
+                pa = pa2
+                pb = pb2
+                c_adj = c_try
+                chord = chord2
+                break
+        else:
+            return None
+
+    try:
+        cake_sim.cut(pa, pb)
+    except Exception:
+        return None
+
+    parts = _split_by_chord(P, ((pa.x, pa.y), (pb.x, pb.y)))
+    if len(parts) < 2:
+        parts = [g for g in getattr(sh_split(P, LineString([(pa.x, pa.y), (pb.x, pb.y)])), "geoms", [])
+                 if isinstance(g, Polygon) and g.area > 1e-10]
+    if len(parts) < 2:
+        return None
+
+    parts.sort(key=lambda g: g.area, reverse=True)
+    return parts[0], parts[1], (pa, pb)
+
+
+# ==================== Planner ====================
+def _plan_piece(
+    P: Polygon,
+    m: int,
+    total_area_unit: float,
+    cuts_out: List[Tuple[ShyPoint, ShyPoint]],
+    cake_sim: Cake,
+) -> None:
+    P = _heal_polygon(P)
+    if m <= 1 or P.area <= 1e-9:
+        return
+
+    angles = _angle_grid()
+
+    if m % 4 == 0:
+        sol = _solve_alpha_line(P, 0.5, angles, cake_sim)
+        if sol is None:
+            return
+        theta, c, chord = sol
+        applied = _apply_validated_cut(cake_sim, P, theta, c, chord_hint=chord)
+        if applied is None:
+            return
+        L, S, (pa, pb) = applied
+        cuts_out.append((pa, pb))
+        _plan_piece(L, m // 2, total_area_unit, cuts_out, cake_sim)
+        _plan_piece(S, m // 2, total_area_unit, cuts_out, cake_sim)
+        return
+
+    if m % 4 == 2:
+        k = (m - 2) // 4
+        alpha = (2.0 * k) / (4.0 * k + 2.0) if m >= 2 else 0.5
+        sol = _solve_alpha_line(P, alpha, angles, cake_sim)
+        if sol is not None:
+            theta, c, chord = sol
+            applied = _apply_validated_cut(cake_sim, P, theta, c, chord_hint=chord)
+            if applied is not None:
+                L, S, (pa, pb) = applied
+                cuts_out.append((pa, pb))
+                m1 = int(round(alpha * m))
+                m1 = max(1, min(m - 1, m1))
+                m2 = m - m1
+                if L.area >= S.area:
+                    _plan_piece(L, m2, total_area_unit, cuts_out, cake_sim)
+                    _plan_piece(S, m1, total_area_unit, cuts_out, cake_sim)
+                else:
+                    _plan_piece(L, m1, total_area_unit, cuts_out, cake_sim)
+                    _plan_piece(S, m2, total_area_unit, cuts_out, cake_sim)
+                return
+
+        # Fallback
+        sol2 = _solve_alpha_line(P, 0.5, angles, cake_sim)
+        if sol2 is None:
+            return
+        theta0, c0, chord0 = sol2
+        applied0 = _apply_validated_cut(cake_sim, P, theta0, c0, chord_hint=chord0)
+        if applied0 is None:
+            return
+        H1, H2, (p0a, p0b) = applied0
+        cuts_out.append((p0a, p0b))
+
+        halves = [H1, H2]
+        remainders: List[Polygon] = []
+
+        for H in halves:
+            if H.is_empty:
+                continue
+            target_alpha_half = total_area_unit / max(H.area, 1e-12)
+            target_alpha_half = max(0.0, min(1.0, target_alpha_half))
+            local_angles = [
+                ((theta0 * 180 / math.pi + d) % 180.0) for d in (-12, -6, 0, 6, 12)
+            ]
+            solH = _solve_alpha_line(H, target_alpha_half, local_angles, cake_sim)
+            if solH is None:
+                remainders.append(H)
+                continue
+            th, cH, chordH = solH
+            appliedH = _apply_validated_cut(
+                cake_sim,
+                H,
+                th,
+                cH,
+                chord_hint=chordH,
+                min_small_area=MIN_SMALL_AREA_FLOOR,
+            )
+            if appliedH is None:
+                remainders.append(H)
+                continue
+            Lh, Sh, (pha, phb) = appliedH
+            cuts_out.append((pha, phb))
+            small, large = (Sh, Lh) if Sh.area <= Lh.area else (Lh, Sh)
+            remainders.append(large)
+
+        rem = m - 2
+        if rem <= 0 or not remainders:
+            return
+        totalA = sum(g.area for g in remainders)
+        counts = [int(round(rem * (g.area / totalA))) for g in remainders]
+        diff = rem - sum(counts)
+        order = sorted(range(len(remainders)), key=lambda i: remainders[i].area, reverse=True)
+        idx = 0
+        while diff != 0 and order:
+            j = order[idx % len(order)]
+            if diff > 0:
+                counts[j] += 1
+                diff -= 1
+            else:
+                if counts[j] > 0:
+                    counts[j] -= 1
+                    diff += 1
+            idx += 1
+
+        for g, cnt in zip(remainders, counts):
+            if cnt > 0:
+                _plan_piece(g, cnt, total_area_unit, cuts_out, cake_sim)
+        return
+
+    sol = _solve_alpha_line(P, 0.5, angles, cake_sim)
+    if sol is None:
+        return
+    th, cc, chord = sol
+    applied = _apply_validated_cut(cake_sim, P, th, cc, chord_hint=chord)
+    if applied is None:
+        return
+    L, S, (pa, pb) = applied
+    cuts_out.append((pa, pb))
+    m1 = m // 2
+    m2 = m - m1
+    _plan_piece(L, m1, total_area_unit, cuts_out, cake_sim)
+    _plan_piece(S, m2, total_area_unit, cuts_out, cake_sim)
+
+
+# ==================== Player ====================
+class Player1(Player):
+    def __init__(self, children: int, cake: Cake, cake_path: str | None = None) -> None:
+        super().__init__(children, cake, cake_path)
+
+    def _extract_polygon(self) -> Polygon:
+        ext = getattr(self.cake, "exterior_shape", None)
+        if isinstance(ext, Polygon):
+            return _heal_polygon(ext)
+        if hasattr(self.cake, "get_boundary_points") and callable(self.cake.get_boundary_points):
+            pts = _as_points(self.cake.get_boundary_points())
+            if len(pts) >= 3:
+                if pts[0] == pts[-1]:
+                    pts = pts[:-1]
+                return _heal_polygon(Polygon(pts))
+        raise ValueError("Player1: cannot extract exterior polygon")
+
+    def get_cuts(self) -> List[Tuple[ShyPoint, ShyPoint]]:
+        P0 = self._extract_polygon()
+        if not isinstance(P0, Polygon) or P0.area <= 1e-9:
+            return []
+        n = int(self.children)
+        if n <= 1:
+            return []
+
+        cuts: List[Tuple[ShyPoint, ShyPoint]] = []
+        unit = P0.area / n
+        cake_sim = self.cake.copy()   # use this to score ratios & validate
+
+        _plan_piece(P0, n, unit, cuts, cake_sim)
+
+        if len(cuts) > n - 1:
+            cuts = cuts[: n - 1]
+        return cuts